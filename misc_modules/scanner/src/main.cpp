#include <imgui.h>
#include <module.h>
#include <gui/gui.h>
#include <gui/style.h>
#include <signal_path/signal_path.h>
#include <chrono>
#include <algorithm>
#include <fstream> // Added for file operations
#include <core.h>
#include <radio_interface.h>
#include <sstream>
#include <cstring>  // For memcpy
#include <set>      // For std::set in profile diagnostics

// Windows MSVC compatibility 
#ifdef _WIN32
#ifndef NOMINMAX
#define NOMINMAX
#endif
#include <algorithm>
#ifdef min
#undef min
#endif
#ifdef max
#undef max
#endif
#endif



// Frequency range structure for multiple scanning ranges
struct FrequencyRange {
    std::string name;
    double startFreq;
    double stopFreq;
    bool enabled;
    float gain;  // Gain setting for this frequency range (in dB)
    
    FrequencyRange() : name("New Range"), startFreq(88000000.0), stopFreq(108000000.0), enabled(true), gain(20.0f) {}
    FrequencyRange(const std::string& n, double start, double stop, bool en = true, float g = 20.0f) 
        : name(n), startFreq(start), stopFreq(stop), enabled(en), gain(g) {}
};

SDRPP_MOD_INFO{
    /* Name:            */ "scanner",
    /* Description:     */ "Frequency scanner for SDR++",
    /* Author:          */ "Ryzerth",
    /* Version:         */ 0, 1, 0,
    /* Max instances    */ 1
};

ConfigManager config;

// Forward declarations for frequency manager integration
struct FrequencyBookmark;
class FrequencyManagerModule;

// CRITICAL: Use frequency manager's real TuningProfile struct (no local copy!)
// Forward declaration only - real definition in frequency_manager module
struct TuningProfile {
    // INTERFACE CONTRACT: This must match frequency_manager's TuningProfile exactly
    // Fields are accessed via interface, not direct member access
    int demodMode;
    float bandwidth;
    bool squelchEnabled;
    float squelchLevel;
    int deemphasisMode;
    bool agcEnabled;
    float rfGain;
    double centerOffset;
    std::string name;
    bool autoApply;
    
    // SAFETY: Only access this struct through frequency manager interface
    // Direct field access is UNSAFE due to potential ABI differences
};

class ScannerModule : public ModuleManager::Instance {
public:
    ScannerModule(std::string name) {
        this->name = name;
        
        // Initialize time points to current time to prevent crashes
        auto now = std::chrono::high_resolution_clock::now();
        lastSignalTime = now;
        lastTuneTime = now;
        
        // Ensure scanner starts in a safe state
        running = false;
        tuning = false;
        receiving = false;
        
        flog::info("Scanner: Initializing scanner module '{}'", name);
        
        gui::menu.registerEntry(name, menuHandler, this, NULL);
        loadConfig();
        
        flog::info("Scanner: Scanner module '{}' initialized successfully", name);
    }

    ~ScannerModule() {
        saveConfig();
        gui::menu.removeEntry(name);
        stop();
    }

    void postInit() {}

    void enable() {
        enabled = true;
    }

    void disable() {
        enabled = false;
    }

    bool isEnabled() {
        return enabled;
    }
    
    // Range management methods
    void addFrequencyRange(const std::string& name, double start, double stop, bool enabled = true, float gain = 20.0f) {
        frequencyRanges.emplace_back(name, start, stop, enabled, gain);
        saveConfig();
    }
    
    void removeFrequencyRange(int index) {
        if (index >= 0 && index < frequencyRanges.size()) {
            frequencyRanges.erase(frequencyRanges.begin() + index);
            if (currentRangeIndex >= frequencyRanges.size() && !frequencyRanges.empty()) {
                currentRangeIndex = frequencyRanges.size() - 1;
            }
            saveConfig();
        }
    }
    
    void toggleFrequencyRange(int index) {
        if (index >= 0 && index < frequencyRanges.size()) {
            frequencyRanges[index].enabled = !frequencyRanges[index].enabled;
            saveConfig();
        }
    }
    
    void updateFrequencyRange(int index, const std::string& name, double start, double stop, float gain) {
        if (index >= 0 && index < frequencyRanges.size()) {
            frequencyRanges[index].name = name;
            frequencyRanges[index].startFreq = start;
            frequencyRanges[index].stopFreq = stop;
            frequencyRanges[index].gain = gain;
            saveConfig();
            flog::info("Scanner: Updated range '{}' - gain set to {:.1f} dB", name, gain);
        }
    }
    
    // Get current active ranges for scanning
    std::vector<int> getActiveRangeIndices() {
        std::vector<int> activeRanges;
        for (int i = 0; i < frequencyRanges.size(); i++) {
            if (frequencyRanges[i].enabled) {
                activeRanges.push_back(i);
            }
        }
        return activeRanges;
    }
    
    // Get current scanning bounds (supports both single range and multi-range)
    bool getCurrentScanBounds(double& currentStart, double& currentStop) {
        if (frequencyRanges.empty()) {
            // Fall back to legacy single range
            currentStart = startFreq;
            currentStop = stopFreq;
            return true;
        }
        
        // Multi-range mode: get current active range
            auto activeRanges = getActiveRangeIndices();
            if (activeRanges.empty()) {
                return false; // No active ranges
            }
            
            // Ensure current range index is valid
            if (currentRangeIndex >= activeRanges.size()) {
                currentRangeIndex = 0;
            }
            
            int rangeIdx = activeRanges[currentRangeIndex];
            // Critical bounds check to prevent crash
            if (rangeIdx >= frequencyRanges.size()) return false;
            
            currentStart = frequencyRanges[rangeIdx].startFreq;
            currentStop = frequencyRanges[rangeIdx].stopFreq;
            return true;
        }
    
    // Get recommended gain for current range
    float getCurrentRangeGain() {
        if (frequencyRanges.empty()) return 20.0f;
        
        auto activeRanges = getActiveRangeIndices();
        if (activeRanges.empty() || currentRangeIndex >= activeRanges.size()) return 20.0f;
        
        int rangeIdx = activeRanges[currentRangeIndex];
        // Critical bounds check to prevent crash
        if (rangeIdx >= frequencyRanges.size()) return 20.0f;
        
        return frequencyRanges[rangeIdx].gain;
    }
    
    // Apply or recommend gain setting for current range
    void applyCurrentRangeGain() {
        if (frequencyRanges.empty()) return;
        
        auto activeRanges = getActiveRangeIndices();
        if (activeRanges.empty() || currentRangeIndex >= activeRanges.size()) return;
        
        int rangeIdx = activeRanges[currentRangeIndex];
        // Critical bounds check to prevent crash
        if (rangeIdx >= frequencyRanges.size()) return;
        
        float targetGain = frequencyRanges[rangeIdx].gain;
        
        try {
            std::string sourceName = sigpath::sourceManager.getSelectedName();
            if (!sourceName.empty()) {
                // Use the new SourceManager::setGain() method
                sigpath::sourceManager.setGain(targetGain);
                flog::info("Scanner: Applied gain {:.1f} dB for range '{}' (source: {})",
                          targetGain, frequencyRanges[rangeIdx].name, sourceName);
            } else {
                flog::debug("Scanner: No source selected, cannot apply gain for range '{}'",
                          frequencyRanges[rangeIdx].name);
            }
        } catch (const std::exception& e) {
            flog::error("Scanner: Exception in applyCurrentRangeGain: {}", e.what());
        } catch (...) {
            flog::error("Scanner: Unknown exception in applyCurrentRangeGain");
        }
    }



private:
    static void menuHandler(void* ctx) {
        ScannerModule* _this = (ScannerModule*)ctx;
        float menuWidth = ImGui::GetContentRegionAvail().x;
        
        // === SCANNER READY STATUS ===
        // Scanner now uses Frequency Manager exclusively for simplified operation
        ImGui::TextColored(ImVec4(0.2f, 0.8f, 0.2f, 1.0f), "Scanner uses Frequency Manager entries");
        ImGui::TextWrapped("Enable scanning for specific entries in Frequency Manager to include them in scan list.");
        ImGui::Separator();
        
        // REMOVED: Legacy range manager - scanner now uses Frequency Manager exclusively
        if (false) {  // Legacy code removed for cleaner UI
            ImGui::Begin("Scanner Range Manager", &_this->showRangeManager);
            
            // Add new range section
            ImGui::Text("Add New Range");
            ImGui::Separator();
            ImGui::InputText("Name", _this->newRangeName, sizeof(_this->newRangeName));
            ImGui::InputDouble("Start (Hz)", &_this->newRangeStart, 100000.0, 1000000.0, "%.0f");
            ImGui::InputDouble("Stop (Hz)", &_this->newRangeStop, 100000.0, 1000000.0, "%.0f");
            ImGui::InputFloat("Gain (dB)", &_this->newRangeGain, 1.0f, 10.0f, "%.1f");
            
            if (ImGui::Button("Add Range")) {
                _this->addFrequencyRange(std::string(_this->newRangeName), _this->newRangeStart, _this->newRangeStop, true, _this->newRangeGain);
                strcpy(_this->newRangeName, "New Range");
                _this->newRangeStart = 88000000.0;
                _this->newRangeStop = 108000000.0;
                _this->newRangeGain = 20.0f;
            }
            
            ImGui::Spacing();
            ImGui::Text("Existing Ranges");
            ImGui::Separator();
            
            // List existing ranges
            for (int i = 0; i < _this->frequencyRanges.size(); i++) {
                auto& range = _this->frequencyRanges[i];
                
                ImGui::PushID(i);
                
                // Enabled checkbox
                bool enabled = range.enabled;
                if (ImGui::Checkbox("##enabled", &enabled)) {
                    _this->toggleFrequencyRange(i);
                }
                ImGui::SameLine();
                
                // Range info with edit capability
                static char editName[256];
                static double editStart, editStop;
                static float editGain;
                static int editingIndex = -1;
                
                if (editingIndex == i) {
                    // Editing mode
                    ImGui::SetNextItemWidth(80);
                    ImGui::InputText("##edit_name", editName, sizeof(editName));
                    ImGui::SameLine();
                    ImGui::SetNextItemWidth(80);
                    ImGui::InputDouble("##edit_start", &editStart, 1000000.0, 10000000.0, "%.0f");
                    ImGui::SameLine();
                    ImGui::SetNextItemWidth(80);
                    ImGui::InputDouble("##edit_stop", &editStop, 1000000.0, 10000000.0, "%.0f");
                    ImGui::SameLine();
                    ImGui::SetNextItemWidth(60);
                    ImGui::InputFloat("##edit_gain", &editGain, 1.0f, 10.0f, "%.1f");
                    ImGui::SameLine();
                    
                    if (ImGui::Button("Save")) {
                        _this->updateFrequencyRange(i, std::string(editName), editStart, editStop, editGain);
                        editingIndex = -1;
                    }
                    ImGui::SameLine();
                    if (ImGui::Button("Cancel")) {
                        editingIndex = -1;
                    }
            } else {
                    // Display mode
                    ImGui::Text("%s: %.1f - %.1f MHz (%.1f dB)", 
                        range.name.c_str(), 
                        range.startFreq / 1e6, 
                        range.stopFreq / 1e6,
                        range.gain);
                    ImGui::SameLine();
                    
                    if (ImGui::Button("Edit")) {
                        editingIndex = i;
                        strcpy(editName, range.name.c_str());
                        editStart = range.startFreq;
                        editStop = range.stopFreq;
                        editGain = range.gain;
                    }
                    ImGui::SameLine();
                    if (ImGui::Button("Delete")) {
                        _this->removeFrequencyRange(i);
                        break; // Break to avoid iterator invalidation
                    }
                }
                
                ImGui::PopID();
            }
            
            // Quick presets section
            if (ImGui::CollapsingHeader("Quick Presets")) {
                if (ImGui::Button("FM Broadcast (88-108 MHz)")) {
                    _this->addFrequencyRange("FM Broadcast", 88000000.0, 108000000.0, true, 15.0f);
                }
                if (ImGui::Button("Airband (118-137 MHz)")) {
                    _this->addFrequencyRange("Airband", 118000000.0, 137000000.0, true, 25.0f);
                }
                if (ImGui::Button("2m Ham (144-148 MHz)")) {
                    _this->addFrequencyRange("2m Ham", 144000000.0, 148000000.0, true, 30.0f);
                }
                if (ImGui::Button("PMR446 (446.0-446.2 MHz)")) {
                    _this->addFrequencyRange("PMR446", 446000000.0, 446200000.0, true, 35.0f);
                }
                if (ImGui::Button("70cm Ham (420-450 MHz)")) {
                    _this->addFrequencyRange("70cm Ham", 420000000.0, 450000000.0, true, 35.0f);
                }
            }
            
            ImGui::End();
        }
        
        // REMOVED: Legacy single range controls - scanner now uses Frequency Manager exclusively
        
        // === COMMON SCANNER PARAMETERS ===
        ImGui::Spacing();
        ImGui::Text("Scanner Parameters");
        ImGui::Separator();

        // LIVE PARAMETERS: Can be changed while scanning for immediate effect!
        ImGui::LeftLabel("Interval");
        ImGui::SetNextItemWidth(menuWidth - ImGui::GetCursorPosX());
        
        // DISCRETE SLIDER: Show actual values with units instead of indices
        if (ImGui::SliderInt("##interval_scanner_discrete", &_this->intervalIndex, 0, _this->INTERVAL_VALUES_COUNT - 1, _this->INTERVAL_LABELS[_this->intervalIndex])) {
            flog::debug("Scanner: Interval slider changed to index {} ({})", _this->intervalIndex, _this->INTERVAL_LABELS[_this->intervalIndex]);
            _this->syncDiscreteValues(); // Update actual interval value
            _this->saveConfig();
        }
        if (ImGui::IsItemHovered()) {
            ImGui::SetTooltip("Frequency step size for band scanning\n"
                             "Used when scanning frequency bands from Frequency Manager\n"
                             "TIP: Use larger steps (100+ kHz) for wide band discovery\n"
                             "Use smaller steps (5-25 kHz) for precise band coverage\n"
                             "Single frequencies ignore this setting");
        }
        
        // PERFORMANCE: Configurable scan rate (consistent across all modes)
        ImGui::LeftLabel("Scan Rate");
        ImGui::SetNextItemWidth(menuWidth - ImGui::GetCursorPosX());
        
        // DISCRETE SLIDER: Show actual values with units instead of indices
        if (ImGui::SliderInt("##scan_rate_discrete", &_this->scanRateIndex, 0, _this->SCAN_RATE_VALUES_COUNT - 1, _this->SCAN_RATE_LABELS[_this->scanRateIndex])) {
            flog::debug("Scanner: Scan rate slider changed to index {} ({})", _this->scanRateIndex, _this->SCAN_RATE_LABELS[_this->scanRateIndex]);
            _this->syncDiscreteValues(); // Update actual scan rate value
            _this->saveConfig();
        }
        if (ImGui::IsItemHovered()) {
            ImGui::SetTooltip("How fast to jump between frequencies during scanning\n"
                             "TIP: Start at 25/sec (middle) for best balance\n"
                             "If hardware supports it, increase iteratively - affects false negatives");
        }
        ImGui::LeftLabel("Passband Ratio");
        ImGui::SetNextItemWidth(menuWidth - ImGui::GetCursorPosX());
        
        // DISCRETE SLIDER: Show actual values with units instead of indices
        if (ImGui::SliderInt("##passband_ratio_discrete", &_this->passbandIndex, 0, _this->PASSBAND_VALUES_COUNT - 1, _this->PASSBAND_FORMATS[_this->passbandIndex])) {
            _this->syncDiscreteValues(); // Update actual passband ratio value
            _this->saveConfig();
            flog::debug("Scanner: Passband slider changed to index {} ({})", _this->passbandIndex, _this->PASSBAND_LABELS[_this->passbandIndex]);
        }
        if (ImGui::IsItemHovered()) {
            ImGui::SetTooltip("Signal detection bandwidth as percentage of VFO width\n"
                             "TIP: Start at 100%% for best signal detection\n"
                             "Lower if catching too many false positives");
        }
        ImGui::LeftLabel("Tuning Time (ms)");
        ImGui::SetNextItemWidth(menuWidth - ImGui::GetCursorPosX());
        if (ImGui::InputInt("##tuning_time_scanner", &_this->tuningTime, 100, 1000)) {
            _this->tuningTime = std::clamp<int>(_this->tuningTime, 100, 10000);
            _this->saveConfig();
        }
        if (ImGui::IsItemHovered()) {
            ImGui::SetTooltip("Time to wait after tuning before checking for signals (ms)\n"
                             "Allows hardware and DSP to settle after frequency change\n"
                             "TIP: Increase if missing signals (slow hardware)\n"
                             "Decrease for faster scanning (stable hardware)\n"
                             "Range: 100ms - 10000ms, default: 250ms");
        }
        ImGui::LeftLabel("Linger Time (ms)");
        ImGui::SetNextItemWidth(menuWidth - ImGui::GetCursorPosX());
        if (ImGui::InputInt("##linger_time_scanner", &_this->lingerTime, 100, 1000)) {
            _this->lingerTime = std::clamp<int>(_this->lingerTime, 100, 10000);
            _this->saveConfig();
        }
        if (ImGui::IsItemHovered()) {
            ImGui::SetTooltip("Time to stay on frequency when signal is detected (ms)\n"
                             "Scanner pauses to let you listen to the signal\n"
                             "TIP: Longer times for voice communications (2000+ ms)\n"
                             "Shorter times for quick signal identification (500-1000 ms)\n"
                             "Range: 100ms - 10000ms, default: 1000ms");
        }
        // LIVE PARAMETERS: No more disabling - all can be changed during scanning!

        ImGui::LeftLabel("Trigger Level");
        ImGui::SetNextItemWidth(menuWidth - ImGui::GetCursorPosX());
        if (ImGui::SliderFloat("##scanner_trigger_level", &_this->level, -150.0, 0.0)) {
            _this->saveConfig();
        }
        if (ImGui::IsItemHovered()) {
            ImGui::SetTooltip("Signal strength threshold for stopping scanner (dBFS)\n"
                             "Scanner stops when signal exceeds this level\n"
                             "Lower values = more sensitive, higher values = less sensitive");
        }
        
<<<<<<< HEAD
        // Squelch Delta Control with improved labeling
        ImGui::LeftLabel("Delta (dB)");
=======
        // Squelch Delta Control
        ImGui::LeftLabel("Squelch Delta");
>>>>>>> 5c71ae90
        ImGui::SetNextItemWidth(menuWidth - ImGui::GetCursorPosX());
        if (ImGui::SliderFloat("##scanner_squelch_delta", &_this->squelchDelta, 0.0f, 10.0f, "%.1f dB")) {
            _this->saveConfig();
        }
        if (ImGui::IsItemHovered()) {
<<<<<<< HEAD
            ImGui::SetTooltip("Close threshold = Squelch − Delta\n"
=======
            ImGui::SetTooltip("Difference between trigger and closing squelch levels\n"
>>>>>>> 5c71ae90
                             "Higher values reduce unnecessary squelch closures\n"
                             "Creates hysteresis effect to maintain reception");
        }
        
<<<<<<< HEAD
        ImGui::LeftLabel("Auto Delta");
        if (ImGui::Checkbox(("##scanner_squelch_delta_auto_" + _this->name).c_str(), &_this->squelchDeltaAuto)) {
            _this->saveConfig();
        }
        if (ImGui::IsItemHovered()) {
            ImGui::SetTooltip("Automatically calculate squelch delta based on noise floor\n"
                             "Places squelch closing level closer to noise floor\n"
                             "Updates every 250ms when not receiving");
=======
        ImGui::Checkbox("Auto Delta##scanner_auto_delta", &_this->squelchDeltaAuto);
        if (ImGui::IsItemHovered()) {
            ImGui::SetTooltip("Automatically calculate squelch delta based on noise floor\n"
                             "Places squelch closing level closer to noise floor");
>>>>>>> 5c71ae90
        }

        // Blacklist controls
        ImGui::Separator();
        ImGui::Text("Frequency Blacklist");
        
        // Add frequency to blacklist
        static double newBlacklistFreq = 0.0;
        ImGui::LeftLabel("Add Frequency (Hz)");
        ImGui::SetNextItemWidth(menuWidth - ImGui::GetCursorPosX());
        if (ImGui::InputDouble("##new_blacklist_freq", &newBlacklistFreq, 1000.0, 100000.0, "%0.0f")) {
            newBlacklistFreq = round(newBlacklistFreq);
        }
        if (ImGui::Button("Add to Blacklist##scanner_add_blacklist", ImVec2(ImGui::GetContentRegionAvail().x, 0))) {
            if (newBlacklistFreq > 0) {
                _this->blacklistedFreqs.push_back(newBlacklistFreq);
                _this->frequencyNameCache.clear(); // Clear cache when blacklist changes
                _this->frequencyNameCacheDirty = true;
                newBlacklistFreq = 0.0;
                _this->saveConfig();
            }
        }
        
        // Show current frequency for reference
        if (!gui::waterfall.selectedVFO.empty()) {
            double currentFreq = gui::waterfall.getCenterFrequency();
            if (gui::waterfall.vfos.find(gui::waterfall.selectedVFO) != gui::waterfall.vfos.end()) {
                currentFreq += gui::waterfall.vfos[gui::waterfall.selectedVFO]->centerOffset;
            }
            ImGui::Text("Current Frequency: %.0f Hz (%.3f MHz)", currentFreq, currentFreq / 1e6);
        } else {
            ImGui::TextDisabled("Current Frequency: No VFO selected");
        }
        
        // Add current tuned frequency to blacklist
        bool hasValidFreq = !gui::waterfall.selectedVFO.empty();
        if (!hasValidFreq) { ImGui::BeginDisabled(); }
        if (ImGui::Button("Blacklist Current Frequency##scanner_blacklist_current", ImVec2(ImGui::GetContentRegionAvail().x, 0))) {
            if (!gui::waterfall.selectedVFO.empty()) {
                // Get current center frequency + VFO offset
                double currentFreq = gui::waterfall.getCenterFrequency();
                if (gui::waterfall.vfos.find(gui::waterfall.selectedVFO) != gui::waterfall.vfos.end()) {
                    currentFreq += gui::waterfall.vfos[gui::waterfall.selectedVFO]->centerOffset;
                }
                
                // Check if frequency is already blacklisted (avoid duplicates)
                bool alreadyBlacklisted = false;
                for (const double& blacklisted : _this->blacklistedFreqs) {
                    if (std::abs(currentFreq - blacklisted) < _this->blacklistTolerance) {
                        alreadyBlacklisted = true;
                        break;
                    }
                }
                
                if (!alreadyBlacklisted) {
                    _this->blacklistedFreqs.push_back(currentFreq);
                    _this->frequencyNameCache.clear(); // Clear cache when blacklist changes
                    _this->frequencyNameCacheDirty = true;
                    _this->saveConfig();
                    flog::info("Scanner: Added current frequency {:.0f} Hz to blacklist", currentFreq);
                    
                    // UX FIX: Automatically resume scanning after blacklisting
                    // (Same mechanism as directional arrow buttons)
                    {
                        std::lock_guard<std::mutex> lck(_this->scanMtx);
                        _this->receiving = false;
                    }
                    flog::debug("Scanner: Auto-resuming scanning after blacklisting frequency");
                    
                } else {
                    flog::warn("Scanner: Frequency {:.0f} Hz already blacklisted (within tolerance)", currentFreq);
                }
            } else {
                flog::warn("Scanner: No VFO selected, cannot blacklist current frequency");
            }
        }
        if (!hasValidFreq) { ImGui::EndDisabled(); }
        
        // Blacklist tolerance
        ImGui::LeftLabel("Blacklist Tolerance (Hz)");
        ImGui::SetNextItemWidth(menuWidth - ImGui::GetCursorPosX());
        if (ImGui::InputDouble("##blacklist_tolerance", &_this->blacklistTolerance, 100.0, 10000.0, "%0.0f")) {
            _this->blacklistTolerance = std::clamp<double>(round(_this->blacklistTolerance), 100.0, 100000.0);
            _this->saveConfig();
        }
        
        // List of blacklisted frequencies
        if (!_this->blacklistedFreqs.empty()) {
            ImGui::Text("Blacklisted Frequencies:");
            ImGui::Separator();
            
            // Create a scrollable region for the blacklist if there are many entries
            if (_this->blacklistedFreqs.size() > 5) {
                ImGui::BeginChild("##blacklist_scroll", ImVec2(0, 150), true);
            }
            
            for (size_t i = 0; i < _this->blacklistedFreqs.size(); i++) {
                // ENHANCED UX: Show frequency manager entry name if available
                std::string entryName = _this->lookupFrequencyManagerName(_this->blacklistedFreqs[i]);
                
                if (!entryName.empty()) {
                    // Show name + frequency for better UX
                    ImGui::Text("%s (%.3f MHz)", entryName.c_str(), _this->blacklistedFreqs[i] / 1e6);
                } else {
                    // Fallback to frequency only
                ImGui::Text("%.0f Hz (%.3f MHz)", _this->blacklistedFreqs[i], _this->blacklistedFreqs[i] / 1e6);
                }
                ImGui::SameLine();
                
                // Right-align the remove button
                ImGui::SetCursorPosX(ImGui::GetWindowWidth() - 80);
                if (ImGui::Button(("Remove##scanner_remove_blacklist_" + std::to_string(i)).c_str())) {
                    _this->blacklistedFreqs.erase(_this->blacklistedFreqs.begin() + i);
                    _this->frequencyNameCache.clear(); // Clear cache when blacklist changes
                    _this->frequencyNameCacheDirty = true;
                    _this->saveConfig();
                    break;
                }
            }
            
            if (_this->blacklistedFreqs.size() > 5) {
                ImGui::EndChild();
            }
            
            ImGui::Spacing();
            if (ImGui::Button("Clear All Blacklisted##scanner_clear_blacklist", ImVec2(ImGui::GetContentRegionAvail().x, 0))) {
                _this->blacklistedFreqs.clear();
                _this->frequencyNameCache.clear(); // Clear cache when blacklist changes
                _this->frequencyNameCacheDirty = true;
                _this->saveConfig();
            }
        }

        ImGui::BeginTable(("scanner_bottom_btn_table" + _this->name).c_str(), 2);
        ImGui::TableNextRow();
        ImGui::TableSetColumnIndex(0);
        
        // INSTANT VISUAL FEEDBACK: Use immediate state for responsiveness
        
        // Left button (decreasing frequency)
        bool leftSelected = !_this->scanUp;
        if (leftSelected) {
            ImGui::PushStyleColor(ImGuiCol_Button, ImVec4(0.3f, 0.5f, 0.8f, 1.0f)); // Blue highlight
        }
        if (ImGui::Button(("<<##scanner_back_" + _this->name).c_str(), ImVec2(ImGui::GetContentRegionAvail().x, 0))) {
            // INSTANT: No locks, no blocking operations
            _this->reverseLock = true;
            _this->receiving = false;
            _this->scanUp = false;
            _this->configNeedsSave = true;
        }
        if (leftSelected) {
            ImGui::PopStyleColor(); // Safe: matches the PushStyleColor above
        }
        
        ImGui::TableSetColumnIndex(1);
        
        // Right button (increasing frequency)
        bool rightSelected = _this->scanUp;
        if (rightSelected) {
            ImGui::PushStyleColor(ImGuiCol_Button, ImVec4(0.3f, 0.5f, 0.8f, 1.0f)); // Blue highlight
        }
        if (ImGui::Button((">>##scanner_forw_" + _this->name).c_str(), ImVec2(ImGui::GetContentRegionAvail().x, 0))) {
            // INSTANT: No locks, no blocking operations
            _this->reverseLock = true;
            _this->receiving = false;
            _this->scanUp = true;
            _this->configNeedsSave = true;
        }
        if (rightSelected) {
            ImGui::PopStyleColor(); // Safe: matches the PushStyleColor above
        }
        ImGui::EndTable();

        if (!_this->running) {
            // Check if radio source is running
            bool sourceRunning = gui::mainWindow.sdrIsRunning();
            
            if (!sourceRunning) {
                // Disable button and show warning when source is stopped
                style::beginDisabled();
            }
            
            if (ImGui::Button("Start##scanner_start", ImVec2(menuWidth, 0))) {
                _this->start();
            }
            
            if (!sourceRunning) {
                style::endDisabled();
                // Show warning status
                ImGui::TextColored(ImVec4(1.0f, 0.5f, 0.0f, 1.0f), "Status: Radio source not running");
            } else {
            ImGui::Text("Status: Idle");
            }
        }
        else {
            ImGui::BeginTable(("scanner_control_table" + _this->name).c_str(), 2);
            ImGui::TableNextRow();
            ImGui::TableSetColumnIndex(0);
            if (ImGui::Button("Stop##scanner_start", ImVec2(ImGui::GetContentRegionAvail().x, 0))) {
                _this->stop();
            }
            ImGui::TableSetColumnIndex(1);
            if (ImGui::Button("Reset##scanner_reset", ImVec2(ImGui::GetContentRegionAvail().x, 0))) {
                _this->reset();
            }
            ImGui::EndTable();
            
            if (_this->receiving) {
                ImGui::TextColored(ImVec4(0, 1, 0, 1), "Status: Receiving");
            }
            else if (_this->tuning) {
                ImGui::TextColored(ImVec4(0, 1, 1, 1), "Status: Tuning");
            }
            else {
                ImGui::TextColored(ImVec4(1, 1, 0, 1), "Status: Scanning");
            }
        }
        
        // PERFORMANCE FIX: Delayed config saving for responsive UI
        if (_this->configNeedsSave) {
            _this->configNeedsSave = false;
            _this->saveConfig(); // Save in background, doesn't block UI
        }
    }

    void start() {
        if (running) { 
            flog::warn("Scanner: Already running");
            return; 
        }
        
        // SAFETY CHECK: Ensure radio source is running before starting scanner
        if (!gui::mainWindow.sdrIsRunning()) {
            flog::error("Scanner: Cannot start scanning - radio source is not running");
            return; 
        }
        
        // Validate scanner state before starting
        if (gui::waterfall.selectedVFO.empty()) {
            flog::error("Scanner: No VFO selected, cannot start scanning");
            return;
        }
        
        // Initialize scanning parameters
        current = startFreq;
        tuning = false;
        receiving = false;
        currentEntryIsSingleFreq = false; // Default to band-style detection
        
        flog::info("Scanner: Starting scanner from {:.3f} MHz", current / 1e6);
        
        running = true;
        
        // Apply gain setting for the initial scanning range
        if (!frequencyRanges.empty()) {
            try {
                applyCurrentRangeGain();
            } catch (const std::exception& e) {
                flog::error("Scanner: Exception applying initial gain: {}", e.what());
                // Continue anyway, gain is not critical for basic operation
            }
        }
        
        // Start worker thread
        try {
            workerThread = std::thread(&ScannerModule::worker, this);
            flog::info("Scanner: Worker thread started successfully");
        } catch (const std::exception& e) {
            flog::error("Scanner: Failed to start worker thread: {}", e.what());
            running = false;
            throw;
        }
    }

    void stop() {
        if (!running) { return; }
        running = false;
        
        // Restore squelch level if modified
        if (squelchDeltaActive) {
            restoreSquelchLevel();
        }
        
        if (workerThread.joinable()) {
            workerThread.join();
        }
    }

    void reset() {
        std::lock_guard<std::mutex> lck(scanMtx);
            current = startFreq;
        receiving = false;
        tuning = false;
        reverseLock = false;
        
        // Reset squelch delta state
        if (squelchDeltaActive) {
            restoreSquelchLevel();
        }
        
        flog::warn("Scanner: Reset to start frequency {:.0f} Hz", startFreq);
    }

    void saveConfig() {
        config.acquire();
        
        // Save legacy single range (for backward compatibility)
        config.conf["startFreq"] = startFreq;
        config.conf["stopFreq"] = stopFreq;
        
        // Save common scanner parameters
        config.conf["interval"] = interval;
        config.conf["passbandRatio"] = passbandRatio;
        config.conf["tuningTime"] = tuningTime;
        config.conf["lingerTime"] = lingerTime;
        config.conf["level"] = level;
        config.conf["blacklistTolerance"] = blacklistTolerance;
        config.conf["scanUp"] = scanUp; // Save scanning direction preference
        config.conf["blacklistedFreqs"] = blacklistedFreqs;
        
        // Save squelch delta settings
        config.conf["squelchDelta"] = squelchDelta;
        config.conf["squelchDeltaAuto"] = squelchDeltaAuto;
        
        // Save frequency ranges
        json rangesArray = json::array();
        for (const auto& range : frequencyRanges) {
            json rangeJson;
            rangeJson["name"] = range.name;
            rangeJson["startFreq"] = range.startFreq;
            rangeJson["stopFreq"] = range.stopFreq;
            rangeJson["enabled"] = range.enabled;
            rangeJson["gain"] = range.gain;
            rangesArray.push_back(rangeJson);
        }
        config.conf["frequencyRanges"] = rangesArray;
        config.conf["currentRangeIndex"] = currentRangeIndex;
        
        // Save frequency manager integration settings
        // NOTE: useFrequencyManager and applyProfiles are now always enabled (no longer configurable)
        config.conf["scanRateHz"] = scanRateHz;
        
        config.release(true);
    }

    void loadConfig() {
        config.acquire();
        startFreq = config.conf.value("startFreq", 88000000.0);
        stopFreq = config.conf.value("stopFreq", 108000000.0);
        interval = std::clamp(config.conf.value("interval", 100000.0), 5000.0, 200000.0);  // Guardrails: 5 kHz - 200 kHz
        passbandRatio = config.conf.value("passbandRatio", 100.0);
        tuningTime = config.conf.value("tuningTime", 250);
        lingerTime = config.conf.value("lingerTime", 1000.0);
        level = config.conf.value("level", -50.0);
        blacklistTolerance = config.conf.value("blacklistTolerance", 1000.0);
        scanUp = config.conf.value("scanUp", true); // Load scanning direction preference
        if (config.conf.contains("blacklistedFreqs")) {
            blacklistedFreqs = config.conf["blacklistedFreqs"].get<std::vector<double>>();
        }
        
        // Load squelch delta settings
<<<<<<< HEAD
        squelchDelta = config.conf.value("squelchDelta", 2.5f);
        squelchDeltaAuto = config.conf.value("squelchDeltaAuto", false);
        
        // Initialize time points
        lastNoiseUpdate = std::chrono::high_resolution_clock::now();
        tuneTime = std::chrono::high_resolution_clock::now();
        
=======
        squelchDelta = config.conf.value("squelchDelta", 3.0f);
        squelchDeltaAuto = config.conf.value("squelchDeltaAuto", false);
        
>>>>>>> 5c71ae90
        // Load frequency ranges if they exist (BEFORE releasing config!)
        if (config.conf.contains("frequencyRanges") && config.conf["frequencyRanges"].is_array()) {
            frequencyRanges.clear();
            for (const auto& rangeJson : config.conf["frequencyRanges"]) {
                if (rangeJson.contains("name") && rangeJson.contains("startFreq") && 
                    rangeJson.contains("stopFreq") && rangeJson.contains("enabled")) {
                    float gain = 20.0f; // Default gain for backward compatibility
                    if (rangeJson.contains("gain")) {
                        gain = rangeJson["gain"].get<float>();
                    }
                    frequencyRanges.emplace_back(
                        rangeJson["name"].get<std::string>(),
                        rangeJson["startFreq"].get<double>(),
                        rangeJson["stopFreq"].get<double>(),
                        rangeJson["enabled"].get<bool>(),
                        gain
                    );
                }
            }
            if (config.conf.contains("currentRangeIndex")) {
                currentRangeIndex = config.conf["currentRangeIndex"].get<int>();
                int maxIndex = std::max(0, (int)frequencyRanges.size() - 1);
                currentRangeIndex = std::clamp<int>(currentRangeIndex, 0, maxIndex);
            }
        }
        
        // Load frequency manager integration settings
        // NOTE: useFrequencyManager and applyProfiles are now always true (simplified UI)
        scanRateHz = config.conf.value("scanRateHz", 25);
        
        config.release();
        
        // Ensure current frequency is within bounds
        double currentStart, currentStop;
        if (getCurrentScanBounds(currentStart, currentStop)) {
            if (current < currentStart || current > currentStop) {
                current = currentStart;
            }
        } else {
            // Fall back to legacy range
            if (current < startFreq || current > stopFreq) {
                current = startFreq;
            }
        }
        
        // Initialize discrete parameter indices to match loaded values
        initializeDiscreteIndices();
    }

    void worker() {
        flog::info("Scanner: Worker thread started");
        try {
            // PERFORMANCE-CRITICAL: Configurable scan rate (consistent across all modes)
            while (running) {
                // Implement actual scan rate control (was hardcoded at 100ms)
                int clampedRate = std::clamp(scanRateHz, 5, 50);  // Safety bounds
                int intervalMs = 1000 / clampedRate;
                std::this_thread::sleep_for(std::chrono::milliseconds(intervalMs));
                
                try {
                    std::lock_guard<std::mutex> lck(scanMtx);
                    auto now = std::chrono::high_resolution_clock::now();

                // SAFETY CHECK: Stop scanner if radio source is stopped
                if (!gui::mainWindow.sdrIsRunning()) {
                    flog::warn("Scanner: Radio source stopped, stopping scanner");
                    running = false;
                    return;
                }

                // Enforce tuning
                if (gui::waterfall.selectedVFO.empty()) {
                    running = false;
                    return;
                }
                
                // Get current range bounds (supports multi-range and legacy single range)
                double currentStart, currentStop;
                if (!getCurrentScanBounds(currentStart, currentStop)) {
                    flog::warn("Scanner: No active frequency ranges, stopping");
                    running = false;
                    return;
                }
                
                // Ensure current frequency is within bounds
                // PERFORMANCE-CRITICAL: Ensure current frequency is within bounds (legacy mode only)
                if (!useFrequencyManager && (current < currentStart || current > currentStop)) {
                    flog::warn("Scanner: Current frequency {:.0f} Hz out of bounds, resetting to start", current);
                    current = currentStart;
                }
<<<<<<< HEAD
                // Record tuning time for debounce
                tuneTime = std::chrono::high_resolution_clock::now();
                
                // Apply squelch delta preemptively when tuning to new frequency
                // This prevents the initial noise burst when jumping between bands
                // Apply only when not during startup
=======
                // Apply squelch delta preemptively when tuning to new frequency
                // This prevents the initial noise burst when jumping between bands
                // Apply only when not in UI interaction and not during startup
>>>>>>> 5c71ae90
                if (squelchDelta > 0.0f && !squelchDeltaActive && running) {
                    applySquelchDelta();
                }
                
                tuner::normalTuning(gui::waterfall.selectedVFO, current);

                // Check if we are waiting for a tune
                if (tuning) {
                    flog::debug("Scanner: Tuning in progress...");
                    auto timeSinceLastTune = std::chrono::duration_cast<std::chrono::milliseconds>(now - lastTuneTime);
                    if (timeSinceLastTune.count() > tuningTime) {
                        tuning = false;
                        flog::debug("Scanner: Tuning completed");
                    }
                    continue;
                }

                // PERFORMANCE FIX: Minimize FFT lock time by copying data immediately
                int dataWidth = 0;
                static std::vector<float> fftDataCopy; // Reusable buffer to avoid allocations
                
                // Acquire FFT data and copy it immediately to minimize lock time
                {
                float* data = gui::waterfall.acquireLatestFFT(dataWidth);
                if (!data) { 
                        continue; // No FFT data available, try again
                }
                if (dataWidth <= 0) {
                    gui::waterfall.releaseLatestFFT();
                        continue; // Invalid data width
                    }
                    
                    // Resize buffer if needed and copy data (minimize lock time)
                    fftDataCopy.resize(dataWidth);
                    memcpy(fftDataCopy.data(), data, dataWidth * sizeof(float));
                    gui::waterfall.releaseLatestFFT(); // CRITICAL: Release lock immediately
                }
                
                // Now work with local copy, FFT mutex is free for UI thread
                float* data = fftDataCopy.data();

                // Get gather waterfall data
                double wfCenter = gui::waterfall.getViewOffset() + gui::waterfall.getCenterFrequency();
                double wfWidth = gui::waterfall.getViewBandwidth();
                double wfStart = wfCenter - (wfWidth / 2.0);
                double wfEnd = wfCenter + (wfWidth / 2.0);

                // ADAPTIVE SIGNAL DETECTION: Use different tolerances for single freq vs bands
                double baseVfoWidth = sigpath::vfoManager.getBandwidth(gui::waterfall.selectedVFO);
                double effectiveVfoWidth;
                
                if (useFrequencyManager && currentEntryIsSingleFreq) {
                    // Single frequency: Use tight tolerance (5 kHz) to ignore nearby signals
                    effectiveVfoWidth = 5000.0; // 5 kHz window for single frequencies
                    static bool loggedSingleFreq = false;
                    if (!loggedSingleFreq) {
                        flog::info("Scanner: Single frequency mode - using 5 kHz tolerance (ignoring nearby signals)");
                        loggedSingleFreq = true;
                    }
                } else {
                    // Band or legacy scanning: Use full VFO bandwidth for wide signal detection 
                    effectiveVfoWidth = baseVfoWidth;
                    static bool loggedBandMode = false;
                    if (!loggedBandMode && useFrequencyManager) {
                        flog::info("Scanner: Band scanning mode - using full VFO bandwidth ({:.1f} kHz) for signal detection", baseVfoWidth / 1000.0);
                        loggedBandMode = true;
                    }
                }

                if (receiving) {
                    flog::debug("Scanner: Receiving signal...");
                
                    float maxLevel = getMaxLevel(data, current, effectiveVfoWidth, dataWidth, wfStart, wfWidth);
                    if (maxLevel >= level) {
                        // Update noise floor when signal is present
                        if (squelchDeltaAuto) {
                            updateNoiseFloor(maxLevel - 15.0f); // Estimate noise floor as 15dB below signal
                        }
                        
                        // Apply squelch delta when receiving strong signal
                        if (!squelchDeltaActive && squelchDelta > 0.0f && running) {
                            applySquelchDelta();
                        }
                        
                        lastSignalTime = now;
                    }
                    else {
                        auto timeSinceLastSignal = std::chrono::duration_cast<std::chrono::milliseconds>(now - lastSignalTime);
                        if (timeSinceLastSignal.count() > lingerTime) {
                            // Restore original squelch level when we leave receiving state
                            if (squelchDeltaActive) {
                                restoreSquelchLevel();
                            }
                            
                            receiving = false;
                            flog::debug("Scanner: Signal lost, resuming scanning");
                        }
                    }
                }
                else {
                    flog::warn("Seeking signal");
                    double bottomLimit = current;
                    double topLimit = current;
                    
                    // ADAPTIVE SIGNAL SEARCH: Different behavior for single freq vs band scanning
                    if (useFrequencyManager && currentEntryIsSingleFreq) {
                        // SINGLE FREQUENCY: Only check signal at exact current frequency (no scanning)
                        float maxLevel = getMaxLevel(data, current, effectiveVfoWidth, dataWidth, wfStart, wfWidth);
                        if (maxLevel >= level) {
                            receiving = true;
                            lastSignalTime = now;
                            flog::info("Scanner: Found signal at single frequency {:.6f} MHz (level: {:.1f})", current / 1e6, maxLevel);
                            
                            // TUNING PROFILE APPLICATION: Apply profile when signal found (CRITICAL FIX)
                            if (applyProfiles && currentTuningProfile && !gui::waterfall.selectedVFO.empty()) {
                                const TuningProfile* profile = static_cast<const TuningProfile*>(currentTuningProfile);
                                if (profile) {
                                    applyTuningProfileSmart(*profile, gui::waterfall.selectedVFO, current, "SIGNAL");
                                }
                            } else {
                                if (applyProfiles && !currentTuningProfile) {
                                    flog::debug("Scanner: No profile available for {:.6f} MHz (Index:{})", current / 1e6, (int)currentScanIndex);
                                }
                            }
                            
                            continue; // Signal found, stay on this frequency
                        }
                        // No signal at exact frequency - continue to frequency stepping
                        flog::debug("Scanner: No signal at single frequency {:.6f} MHz (level: {:.1f} < {:.1f})", current / 1e6, maxLevel, level);
                    } else {
                        // BAND SCANNING: Search for signals across range using interval stepping
                        if (findSignal(scanUp, bottomLimit, topLimit, wfStart, wfEnd, wfWidth, effectiveVfoWidth, data, dataWidth)) {
                            continue; // Signal found using band scanning
                    }
                    
                    // Search for signal in the inverse scan direction if direction isn't enforced
                    if (!reverseLock) {
                            if (findSignal(!scanUp, bottomLimit, topLimit, wfStart, wfEnd, wfWidth, effectiveVfoWidth, data, dataWidth)) {
                                continue; // Signal found using reverse band scanning
                        }
                    }
                    else { reverseLock = false; }
                    }
                    

                    // There is no signal on the visible spectrum, tune in scan direction and retry
                    // CRITICAL FIX: Use frequency manager integration or legacy frequency stepping
                    if (useFrequencyManager) {
                        // Use frequency manager for frequency stepping
                                        if (!performFrequencyManagerScanning()) {
                    // Fall back to legacy scanning if frequency manager unavailable
                    flog::warn("Scanner: FM integration failed, falling back to legacy mode");
                    performLegacyScanning();
                }
                    } else {
                        // Legacy frequency stepping
                        if (scanUp) {
                        current = topLimit + interval;
                            // Handle range wrapping for multi-range scanning
                            if (current > currentStop) {
                                // Move to next range or wrap to beginning of current range
                            if (!frequencyRanges.empty()) {
                                    auto activeRanges = getActiveRangeIndices();
                                    if (!activeRanges.empty()) {
                                        currentRangeIndex = (currentRangeIndex + 1) % activeRanges.size();
                                        if (!getCurrentScanBounds(currentStart, currentStop)) {
                                            current = startFreq; // Fallback
                                        } else {
                                            current = currentStart;
                                            // Apply gain setting for new range
                                            applyCurrentRangeGain();
                                        }
                                    } else {
                                        current = currentStart;
                                    }
                                } else {
                                    // Legacy single range wrapping
                                    while (current > stopFreq) {
                                    current = startFreq + (current - stopFreq - interval);
                                    }
                                    if (current < startFreq) { current = startFreq; }
                                }
                            }
                        }
                        else {
                        current = bottomLimit - interval;
                            // Handle range wrapping for multi-range scanning
                            if (current < currentStart) {
                                // Move to previous range or wrap to end of current range
                            if (!frequencyRanges.empty()) {
                                    auto activeRanges = getActiveRangeIndices();
                                    if (!activeRanges.empty()) {
                                        currentRangeIndex = (currentRangeIndex - 1 + activeRanges.size()) % activeRanges.size();
                                        if (!getCurrentScanBounds(currentStart, currentStop)) {
                                            current = stopFreq; // Fallback
                                        } else {
                                            current = currentStop;
                                            // Apply gain setting for new range
                                            applyCurrentRangeGain();
                                        }
                                    } else {
                                        current = currentStop;
                                    }
                                } else {
                                    // Legacy single range wrapping
                                    while (current < startFreq) {
                                    current = stopFreq - (startFreq - current - interval);
                                    }
                                    if (current > stopFreq) { current = stopFreq; }
                            }
                        }
                    }
                    
                    // Update current range bounds after potential range change
                    getCurrentScanBounds(currentStart, currentStop);
                    
                    // Add debug logging
                    flog::warn("Scanner: Tuned to {:.0f} Hz (range: {:.0f} - {:.0f})", current, currentStart, currentStop);

                    // If the new current frequency is outside the visible bandwidth, wait for retune
                    if (current - (effectiveVfoWidth/2.0) < wfStart || current + (effectiveVfoWidth/2.0) > wfEnd) {
                        lastTuneTime = now;
                        tuning = true;
                    }
                }
                } // End of legacy frequency stepping

                // FFT data already released above after copying
                
                } catch (const std::exception& e) {
                    flog::error("Scanner: Exception in worker loop: {}", e.what());
                    running = false;
                    break;
                } catch (...) {
                    flog::error("Scanner: Unknown exception in worker loop");
                    running = false;
                    break;
                }
            }
        } catch (const std::exception& e) {
            flog::error("Scanner: Critical exception in worker thread: {}", e.what());
            running = false;
        } catch (...) {
            flog::error("Scanner: Critical unknown exception in worker thread");
            running = false;
        }
        
        flog::info("Scanner: Worker thread ended");
    }

    bool findSignal(bool scanDir, double& bottomLimit, double& topLimit, double wfStart, double wfEnd, double wfWidth, double vfoWidth, float* data, int dataWidth) {
        bool found = false;
        double freq = current;
        int maxIterations = 1000; // Prevent infinite loops
        int iterations = 0;
        
        // Get current range bounds
        double currentStart, currentStop;
        if (!getCurrentScanBounds(currentStart, currentStop)) {
            return false; // No valid range
        }
        
        for (freq += scanDir ? interval : -interval;
            scanDir ? (freq <= currentStop) : (freq >= currentStart);
            freq += scanDir ? interval : -interval) {
            
            iterations++;
            if (iterations > maxIterations) {
                flog::warn("Scanner: Max iterations reached, forcing frequency wrap");
                break;
            }

            // Check if signal is within bounds
            if (freq - (vfoWidth/2.0) < wfStart) { break; }
            if (freq + (vfoWidth/2.0) > wfEnd) { break; }

            // Check if frequency is blacklisted
            if (isFrequencyBlacklisted(freq)) {
                continue;
            }

            if (freq < bottomLimit) { bottomLimit = freq; }
            if (freq > topLimit) { topLimit = freq; }
            
            // Check signal level
            float maxLevel = getMaxLevel(data, freq, vfoWidth * (passbandRatio * 0.01f), dataWidth, wfStart, wfWidth);
            if (maxLevel >= level) {
                // Update noise floor estimate with weak signal values when scanning
                if (!squelchDeltaAuto && maxLevel < level - 15.0f) {
                    updateNoiseFloor(maxLevel);
                }
                
                found = true;
                receiving = true;
                current = freq;
                
                // TUNING PROFILE APPLICATION: Apply profile when signal found (CRITICAL FIX)
                if (useFrequencyManager && applyProfiles && currentTuningProfile && !gui::waterfall.selectedVFO.empty()) {
                    const TuningProfile* profile = static_cast<const TuningProfile*>(currentTuningProfile);
                    if (profile) {
                        applyTuningProfileSmart(*profile, gui::waterfall.selectedVFO, freq, "BAND-SIGNAL");
                    }
                } else {
                    if (useFrequencyManager && applyProfiles && !currentTuningProfile) {
                        flog::debug("Scanner: No profile available for {:.6f} MHz BAND (Index:{})", freq / 1e6, (int)currentScanIndex);
                    }
                }
                
                break;
            }
        }
        return found;
    }

    // DISCRETE PARAMETER HELPERS: Sync indices with actual values
    void initializeDiscreteIndices() {
        flog::debug("Scanner: initializeDiscreteIndices() called - BEFORE: passbandIndex={}, passbandRatio={}", passbandIndex, passbandRatio);
        // Find closest interval index
        intervalIndex = 4; // Default to 100 kHz
        double minDiff = std::abs(interval - INTERVAL_VALUES_HZ[intervalIndex]);
        for (int i = 0; i < INTERVAL_VALUES_COUNT; i++) {
            double diff = std::abs(interval - INTERVAL_VALUES_HZ[i]);
            if (diff < minDiff) {
                intervalIndex = i;
                minDiff = diff;
            }
        }
        
        // Find closest scan rate index
        scanRateIndex = 3; // Default to 10/sec
        int minScanDiff = std::abs(scanRateHz - SCAN_RATE_VALUES[scanRateIndex]);
        for (int i = 0; i < SCAN_RATE_VALUES_COUNT; i++) {
            int diff = std::abs(scanRateHz - SCAN_RATE_VALUES[i]);
            if (diff < minScanDiff) {
                scanRateIndex = i;
                minScanDiff = diff;
            }
        }
        
        // Find closest passband index
        passbandIndex = 6; // Default to 100% (recommended starting point)
        double minPassbandDiff = std::abs(passbandRatio - PASSBAND_VALUES[passbandIndex]);
        for (int i = 0; i < PASSBAND_VALUES_COUNT; i++) {
            double diff = std::abs(passbandRatio - PASSBAND_VALUES[i]);
            if (diff < minPassbandDiff) {
                passbandIndex = i;
                minPassbandDiff = diff;
            }
        }
        flog::debug("Scanner: initializeDiscreteIndices() completed - AFTER: passbandIndex={}, passbandRatio={}", passbandIndex, passbandRatio);
    }
    
    void syncDiscreteValues() {
        interval = INTERVAL_VALUES_HZ[intervalIndex];
        scanRateHz = SCAN_RATE_VALUES[scanRateIndex];
        passbandRatio = PASSBAND_VALUES[passbandIndex];
        flog::debug("Scanner: syncDiscreteValues - passbandIndex={}, passbandRatio={}", passbandIndex, passbandRatio);
    }
    
    // BLACKLIST: Helper function for consistent blacklist checking
    bool isFrequencyBlacklisted(double frequency) const {
        return std::any_of(blacklistedFreqs.begin(), blacklistedFreqs.end(),
                          [frequency, this](double blacklistedFreq) {
                              return std::abs(frequency - blacklistedFreq) < blacklistTolerance;
                          });
    }
    
    // ENHANCED UX: Look up frequency manager entry name for a given frequency
    std::string lookupFrequencyManagerName(double frequency) {
        // Check cache first to avoid excessive interface calls
        auto it = frequencyNameCache.find(frequency);
        if (it != frequencyNameCache.end()) {
            return it->second;
        }
        
        // Cache miss - need to look up the name
        try {
            // Check if frequency manager interface is available
            if (!core::modComManager.interfaceExists("frequency_manager")) {
                frequencyNameCache[frequency] = ""; // Cache the empty result
                return "";
            }
            
            // Use new frequency manager interface to get bookmark name
            const int CMD_GET_BOOKMARK_NAME = 2;
            std::string bookmarkName;
            
            if (!core::modComManager.callInterface("frequency_manager", CMD_GET_BOOKMARK_NAME, 
                                                 const_cast<double*>(&frequency), &bookmarkName)) {
                flog::debug("Scanner: Failed to call frequency manager getBookmarkName interface");
                frequencyNameCache[frequency] = ""; // Cache the empty result
                return "";
            }
            
            // Cache the result for future lookups
            frequencyNameCache[frequency] = bookmarkName;
            return bookmarkName;
            
        } catch (const std::exception& e) {
            flog::debug("Scanner: Error looking up frequency manager name: {}", e.what());
            frequencyNameCache[frequency] = ""; // Cache the empty result
            return "";
        }
    }
    
    // PERFORMANCE-OPTIMIZED: Smart profile application with caching (prevents redundant operations)
    bool applyTuningProfileSmart(const TuningProfile& profile, const std::string& vfoName, double frequency, const char* context = "Scanner") {
        // PERFORMANCE CHECK: Skip if same profile already applied to same VFO recently
        if (lastAppliedProfile == &profile && 
            lastAppliedVFO == vfoName && 
            std::abs(lastProfileFrequency - frequency) < 1000.0) { // Within 1 kHz
            
            flog::debug("{}: SKIPPED redundant profile '{}' for {:.6f} MHz (already applied)", 
                       context, profile.name.empty() ? "Auto" : profile.name, frequency / 1e6);
            return false; // Skipped - no change needed
        }
        
        // Apply the profile using fast method
        bool success = applyTuningProfileFast(profile, vfoName);
        
        if (success) {
            // Cache the successful application
            lastAppliedProfile = &profile;
            lastProfileFrequency = frequency;
            lastAppliedVFO = vfoName;
            
            flog::info("{}: APPLIED PROFILE '{}' for {:.6f} MHz (Mode:{} BW:{:.1f}kHz Squelch:{}@{:.1f}dB)", 
                      context, profile.name.empty() ? "Auto" : profile.name, 
                      frequency / 1e6, profile.demodMode, profile.bandwidth / 1000.0f,
                      profile.squelchEnabled ? "ON" : "OFF", profile.squelchLevel);
        }
        
        return success;
    }
    
    // PERFORMANCE-CRITICAL: Fast tuning profile application (< 10ms target)
    bool applyTuningProfileFast(const TuningProfile& profile, const std::string& vfoName) {
        try {
            if (!core::modComManager.interfaceExists(vfoName) || 
                core::modComManager.getModuleName(vfoName) != "radio") {
                return false;
            }
            
            // Core demodulation settings (fast direct calls)
            int mode = profile.demodMode;
            float bandwidth = profile.bandwidth;
            core::modComManager.callInterface(vfoName, RADIO_IFACE_CMD_SET_MODE, &mode, NULL);
            core::modComManager.callInterface(vfoName, RADIO_IFACE_CMD_SET_BANDWIDTH, &bandwidth, NULL);
            
            // SQUELCH CONTROL: Use existing radio interface (available!)
            if (profile.squelchEnabled) {
                bool squelchEnabled = profile.squelchEnabled;
                float squelchLevel = profile.squelchLevel;
                core::modComManager.callInterface(vfoName, RADIO_IFACE_CMD_SET_SQUELCH_ENABLED, &squelchEnabled, NULL);
                core::modComManager.callInterface(vfoName, RADIO_IFACE_CMD_SET_SQUELCH_LEVEL, &squelchLevel, NULL);
            } else {
                bool squelchDisabled = false;
                core::modComManager.callInterface(vfoName, RADIO_IFACE_CMD_SET_SQUELCH_ENABLED, &squelchDisabled, NULL);
            }
            
            // RF GAIN CONTROL: Use universal gain API from source manager
            if (profile.rfGain > 0.0f) {
                sigpath::sourceManager.setGain(profile.rfGain);
            }
            
            // TODO: AGC settings require direct demodulator access (not exposed via radio interface yet)
            // Available in TuningProfile: agcEnabled, but no radio interface command for AGC mode
            
            return true; // Success
            
        } catch (const std::exception& e) {
            flog::error("Scanner: Error applying tuning profile: {}", e.what());
            return false; // Failure
        }
    }
    
    // PERFORMANCE-CRITICAL: Frequency manager integration (< 5ms target)  
    bool performFrequencyManagerScanning() {
        // PERFORMANCE FIX: Check interface exists only once on first call
        static bool interfaceChecked = false;
        static bool interfaceAvailable = false;
        
        if (!interfaceChecked) {
            interfaceAvailable = core::modComManager.interfaceExists("frequency_manager");
            if (!interfaceAvailable) {
                flog::warn("Scanner: Frequency manager module NOT AVAILABLE - check if module is enabled/loaded");
                flog::warn("Scanner: Falling back to legacy scanning (interval setting will be used)");
            }
            interfaceChecked = true;
        }
        
        if (!interfaceAvailable) {
            return false;
        }
        
        try {
            // REAL FREQUENCY MANAGER INTEGRATION: Get actual scan list
            // Note: ModuleComManager doesn't have getInstance, we'll use the interface directly

            // Get the actual scan list from frequency manager
            static std::vector<double> realScanList;
            static std::vector<bool> realScanTypes;
            static std::vector<const void*> realScanProfiles; // Store profile pointers
            static bool scanListLoaded = false;
            static auto lastScanListUpdate = std::chrono::steady_clock::now();
            
            // Refresh scan list every 5 seconds to pick up frequency manager changes
            auto now = std::chrono::steady_clock::now();
            auto timeSinceUpdate = std::chrono::duration_cast<std::chrono::seconds>(now - lastScanListUpdate);
            if (timeSinceUpdate.count() >= 5) {
                scanListLoaded = false; // Force refresh
                lastScanListUpdate = now;
            }
            
            if (!scanListLoaded) {
                try {
                    flog::info("Scanner: Loading REAL frequency manager scan list...");
                    
                    // REAL INTERFACE CALL: Get scan list from frequency manager  
                    // CRITICAL: Use frequency manager's real ScanEntry structure (must match exactly!)
                    struct ScanEntry {
                        double frequency;                           // Target frequency
                        const TuningProfile* profile;              // Real profile pointer (not void*)
                        const FrequencyBookmark* bookmark;         // Real bookmark pointer (not void*)
                        bool isFromBand;                           // true = from band, false = direct frequency
                        
                        // SAFETY: This struct MUST match frequency_manager's ScanEntry exactly
                        // Any mismatch will cause memory corruption
                    };
                    const std::vector<ScanEntry>* scanList = nullptr;
                    const int CMD_GET_SCAN_LIST = 1; // Match frequency manager command
                    
                    if (!core::modComManager.callInterface("frequency_manager", CMD_GET_SCAN_LIST, nullptr, &scanList)) {
                        flog::error("Scanner: Failed to call frequency manager getScanList interface");
                        return false;
                    }
                    
                    if (!scanList || scanList->empty()) {
                        flog::warn("Scanner: No scannable entries found in frequency manager");
                        flog::warn("Scanner: Please add some frequencies to your frequency manager and mark them as scannable (S checkbox)");
                        return false;
                    }
                    
                    // Convert ScanEntry list to scanner format
                    realScanList.clear();
                    realScanTypes.clear();
                    realScanProfiles.clear();
            
            // CRITICAL: Comprehensive profile extraction with full diagnostics
            for (const auto& entry : *scanList) {
                realScanList.push_back(entry.frequency);
                realScanTypes.push_back(!entry.isFromBand); // Single frequency if NOT from band  
                realScanProfiles.push_back(entry.profile);   // Store profile pointer
                
                // DIAGNOSTIC: Log each profile extraction for debugging
                if (entry.profile != nullptr) {
                    const TuningProfile* profile = entry.profile;
                    std::string profileName = profile->name.empty() ? "Auto" : profile->name;
                    flog::info("Scanner: Entry {:.6f} MHz - Profile: '{}' (Mode:{} BW:{:.1f}kHz Squelch:{}@{:.1f}dB RFGain:{:.1f}dB)", 
                              entry.frequency / 1e6,
                              profileName,
                              profile->demodMode, 
                              profile->bandwidth / 1000.0f,
                              profile->squelchEnabled ? "ON" : "OFF",
                              profile->squelchLevel,
                              profile->rfGain);
                } else {
                    flog::warn("Scanner: Entry {:.6f} MHz - NO PROFILE (null pointer)", entry.frequency / 1e6);
                }
            }
                    
                    scanListLoaded = true;
                    flog::info("Scanner: Loaded {} real scannable entries from frequency manager", (int)realScanList.size());
                    
                    // VERIFICATION: Cross-check profile array integrity
                    if (realScanList.size() != realScanProfiles.size()) {
                        flog::error("Scanner: CRITICAL BUG - Array size mismatch! Frequencies:{} Profiles:{}", 
                                   (int)realScanList.size(), (int)realScanProfiles.size());
                    }
                    
                    // DIAGNOSTIC: Check for profile pointer duplication
                    std::set<const void*> uniqueProfiles;
                    int nullCount = 0;
                    for (const auto* profile : realScanProfiles) {
                        if (profile) {
                            uniqueProfiles.insert(profile);
                        } else {
                            nullCount++;
                        }
                    }
                    flog::info("Scanner: Profile Analysis - Total:{} Unique:{} Null:{}", 
                              (int)realScanProfiles.size(), (int)uniqueProfiles.size(), nullCount);
                    if (realScanList.size() > 10) {
                        flog::info("Scanner: ... and {} more entries", (int)(realScanList.size() - 10));
                    }
                    
                } catch (const std::exception& e) {
                    flog::error("Scanner: Failed to load frequency manager scan list: {}", e.what());
                    return false;
                }
            }
            
            const std::vector<double>& testScanList = realScanList;
            const std::vector<bool>& isSingleFrequency = realScanTypes;
            const std::vector<const void*>& testScanProfiles = realScanProfiles;
            
            // Real frequency manager integration - no more demo mode!
            
            // Initialize current frequency if not already in scan list  
            // Also ensure starting frequency is not blacklisted
            bool currentFreqInList = false;
            for (const auto& freq : testScanList) {
                if (std::abs(current - freq) < 1000.0) { // Within 1 kHz tolerance
                    currentFreqInList = true;
                    break;
                }
            }
            
            // Count how many frequencies are blacklisted for user info
            int blacklistedCount = 0;
            for (const auto& freq : testScanList) {
                if (isFrequencyBlacklisted(freq)) {
                    blacklistedCount++;
                }
            }
            if (blacklistedCount > 0) {
                flog::info("Scanner: {} of {} frequency manager entries are blacklisted and will be skipped", 
                          blacklistedCount, (int)testScanList.size());
            }
            
            if (!currentFreqInList || isFrequencyBlacklisted(current)) {
                // Find first non-blacklisted frequency to start with
                bool foundStartFreq = false;
                for (size_t i = 0; i < testScanList.size(); i++) {
                    if (!isFrequencyBlacklisted(testScanList[i])) {
                        current = testScanList[i];
                        currentScanIndex = i;
                        // Store the corresponding profile
                        if (i < testScanProfiles.size()) {
                            currentTuningProfile = testScanProfiles[i];
                            // DIAGNOSTIC: Log profile assignment during initialization (reduced logging)
                            if (currentTuningProfile) {
                                const TuningProfile* profile = static_cast<const TuningProfile*>(currentTuningProfile);
                                
                                // CRITICAL FIX: Apply profile IMMEDIATELY when selecting start frequency
                                // This ensures radio starts in the correct mode
                                if (applyProfiles && !gui::waterfall.selectedVFO.empty()) {
                                    applyTuningProfileSmart(*profile, gui::waterfall.selectedVFO, testScanList[i], "STARTUP");
                                }
                            } else {
                                flog::debug("Scanner: INIT NULL PROFILE for start freq {:.6f} MHz (Index:{})", 
                                           testScanList[i] / 1e6, (int)i);
                            }
                        } else {
                            currentTuningProfile = nullptr;
                            flog::warn("Scanner: INIT INDEX OUT OF BOUNDS for profile! Index:{} Size:{}", 
                                      (int)i, (int)testScanProfiles.size());
                        }
                        foundStartFreq = true;
                        break;
                    }
                }
                
                if (!foundStartFreq) {
                    flog::error("Scanner: All frequencies in frequency manager are blacklisted!");
                    return false;
                }
                
                flog::info("Scanner: Starting with non-blacklisted frequency {:.6f} MHz", current / 1e6);
            }
            
            if (testScanList.empty()) {
                return false;
            }
            
            // Find current scan index matching current frequency and store its profile
            for (size_t i = 0; i < testScanList.size(); i++) {
                if (std::abs(current - testScanList[i]) < 1000.0) { // Within 1 kHz tolerance
                    currentScanIndex = i;
                    // Store the corresponding profile
                    if (i < testScanProfiles.size()) {
                        currentTuningProfile = testScanProfiles[i];
                        // DIAGNOSTIC: Log profile assignment during current frequency lookup (reduced logging)
                        if (currentTuningProfile) {
                            const TuningProfile* profile = static_cast<const TuningProfile*>(currentTuningProfile);
                            
                            // CRITICAL FIX: Apply profile IMMEDIATELY when finding current frequency
                            // This ensures radio is in correct mode from the start
                            if (applyProfiles && !gui::waterfall.selectedVFO.empty()) {
                                applyTuningProfileSmart(*profile, gui::waterfall.selectedVFO, current, "INITIAL");
                            }
                        } else {
                            flog::debug("Scanner: LOOKUP NULL PROFILE for current freq {:.6f} MHz (Index:{})", 
                                       current / 1e6, (int)i);
                        }
                    } else {
                        currentTuningProfile = nullptr;
                        flog::warn("Scanner: LOOKUP INDEX OUT OF BOUNDS for profile! Index:{} Size:{}", 
                                  (int)i, (int)testScanProfiles.size());
                    }
                    break;
                }
            }
            
            // Ensure current index is valid
            if (currentScanIndex >= testScanList.size()) {
                currentScanIndex = 0;
                current = testScanList[0];  // Ensure current matches index
            }
            
            // FREQUENCY STEPPING WITH BLACKLIST SUPPORT: Step to next non-blacklisted frequency
            size_t originalIndex = currentScanIndex;
            int attempts = 0;
            const int maxAttempts = (int)testScanList.size(); // Avoid infinite loop
            
            do {
                // Step to next frequency in scan list
                if (scanUp) {
                    currentScanIndex = (currentScanIndex + 1) % testScanList.size();
                } else {
                    currentScanIndex = (currentScanIndex == 0) ? testScanList.size() - 1 : currentScanIndex - 1;
                }
                
                // Set current frequency to the NEW scan list entry
                current = testScanList[currentScanIndex];
                
                // Store the corresponding tuning profile for later use
                if (currentScanIndex < testScanProfiles.size()) {
                    currentTuningProfile = testScanProfiles[currentScanIndex];
                    // DIAGNOSTIC: Log profile tracking during frequency stepping (reduced logging)
                    if (currentTuningProfile) {
                        const TuningProfile* profile = static_cast<const TuningProfile*>(currentTuningProfile);
                        
                        // CRITICAL FIX: Apply profile IMMEDIATELY when stepping to frequency
                        // This ensures radio is in correct mode BEFORE signal detection
                        if (applyProfiles && !gui::waterfall.selectedVFO.empty()) {
                            applyTuningProfileSmart(*profile, gui::waterfall.selectedVFO, current, "PREEMPTIVE");
                        }
                    } else {
                        flog::debug("Scanner: TRACKING NULL PROFILE for {:.6f} MHz (Index:{})", 
                                   current / 1e6, (int)currentScanIndex);
                    }
                } else {
                    currentTuningProfile = nullptr;
                    flog::warn("Scanner: INDEX OUT OF BOUNDS for profile tracking! Index:{} Size:{}", 
                              (int)currentScanIndex, (int)testScanProfiles.size());
                }
                
                attempts++;
                
                // Check if this frequency is blacklisted
                if (!isFrequencyBlacklisted(current)) {
                    // Found a non-blacklisted frequency
                    break;
                } else {
                    flog::debug("Scanner: Skipping blacklisted frequency {:.3f} MHz", current / 1e6);
                    // Continue to next frequency
                }
                
            } while (attempts < maxAttempts && currentScanIndex != originalIndex);
            
            // Check if we found any non-blacklisted frequency
            if (attempts >= maxAttempts || isFrequencyBlacklisted(current)) {
                flog::warn("Scanner: All frequencies in scan list are blacklisted!");
                return false; // No valid frequencies to scan
            }
            
            // CRITICAL: Store entry type for adaptive signal detection
            bool isCurrentSingleFreq = (currentScanIndex < isSingleFrequency.size()) ? isSingleFrequency[currentScanIndex] : false;
            currentEntryIsSingleFreq = isCurrentSingleFreq; // Update global state
            
            // CRITICAL: Immediate VFO tuning (same as performLegacyScanning) 
            // This frequency is guaranteed to NOT be blacklisted
<<<<<<< HEAD
            // Record tuning time for debounce
            tuneTime = std::chrono::high_resolution_clock::now();
            
            // Apply squelch delta preemptively when tuning to new frequency
            // This prevents the initial noise burst when jumping between bands
            // Apply only when not during startup
=======
            // Apply squelch delta preemptively when tuning to new frequency
            // This prevents the initial noise burst when jumping between bands
            // Apply only when not in UI interaction and not during startup
>>>>>>> 5c71ae90
            if (squelchDelta > 0.0f && !squelchDeltaActive && running) {
                applySquelchDelta();
            }
            
            tuner::normalTuning(gui::waterfall.selectedVFO, current);
            tuning = true;
            lastTuneTime = std::chrono::high_resolution_clock::now();
            
            flog::debug("Scanner: Stepped to non-blacklisted frequency {:.6f} MHz ({})", 
                       current / 1e6, currentEntryIsSingleFreq ? "single freq" : "band");
            
            return true; // Successfully performed FM frequency stepping
            
        } catch (const std::exception& e) {
            flog::error("Scanner: Error in frequency manager scanning: {}", e.what());
            return false;
        }
    }
    
    // PERFORMANCE-OPTIMIZED: Legacy scanning fallback
    void performLegacyScanning() {
        // Legacy mode always uses band-style detection (wide tolerance)
        currentEntryIsSingleFreq = false;
        // Get current range bounds (supports multi-range and legacy single range)
        double currentStart, currentStop;
        if (!getCurrentScanBounds(currentStart, currentStop)) {
            // Use single range fallback
            currentStart = startFreq;
            currentStop = stopFreq;
        }
        
        // Ensure current frequency is within bounds
        if (current < currentStart || current > currentStop) {
            current = currentStart;
        }
        
        // Simple linear stepping
        current += (scanUp ? interval : -interval);
        if (current > currentStop) current = currentStart;
        if (current < currentStart) current = currentStop;
        
        // Standard tuning
        // Apply squelch delta preemptively when tuning to new frequency
        // This prevents the initial noise burst when jumping between bands
        // Apply only when not in UI interaction and not during startup
        if (squelchDelta > 0.0f && !squelchDeltaActive && running) {
            applySquelchDelta();
        }
        
        tuner::normalTuning(gui::waterfall.selectedVFO, current);
        tuning = true;
        lastTuneTime = std::chrono::high_resolution_clock::now();
    }

    float getMaxLevel(float* data, double freq, double width, int dataWidth, double wfStart, double wfWidth) {
        double low = freq - (width/2.0);
        double high = freq + (width/2.0);
        int lowId = std::clamp<int>((low - wfStart) * (double)dataWidth / wfWidth, 0, dataWidth - 1);
        int highId = std::clamp<int>((high - wfStart) * (double)dataWidth / wfWidth, 0, dataWidth - 1);
        float max = -INFINITY;
        for (int i = lowId; i <= highId; i++) {
            if (data[i] > max) { max = data[i]; }
        }
        return max;
    }
    
    // Get current squelch level from radio module
    float getRadioSquelchLevel() {
        if (gui::waterfall.selectedVFO.empty() || 
            !core::modComManager.interfaceExists(gui::waterfall.selectedVFO) ||
            core::modComManager.getModuleName(gui::waterfall.selectedVFO) != "radio") {
            // Debug logging removed for production
            return -50.0f; // Default squelch level if no radio available
        }
        
        float squelchLevel = -50.0f;
        if (!core::modComManager.callInterface(gui::waterfall.selectedVFO, 
                                           RADIO_IFACE_CMD_GET_SQUELCH_LEVEL, 
                                           NULL, &squelchLevel)) {
            flog::debug("Scanner: Failed to get squelch level");
        }
        
        return squelchLevel;
    }
    
    // Set squelch level on radio module
    void setRadioSquelchLevel(float level) {
        if (gui::waterfall.selectedVFO.empty() || 
            !core::modComManager.interfaceExists(gui::waterfall.selectedVFO) ||
            core::modComManager.getModuleName(gui::waterfall.selectedVFO) != "radio") {
            // Debug logging removed for production
            return;
        }
        
        float newLevel = level;
        
        if (!core::modComManager.callInterface(gui::waterfall.selectedVFO, 
                                           RADIO_IFACE_CMD_SET_SQUELCH_LEVEL, 
                                           &newLevel, NULL)) {
            flog::debug("Scanner: Failed to set squelch level");
        }
    }
    
    // Apply squelch delta when signal detected
    void applySquelchDelta() {
        // CRITICAL FIX: Don't use scanMtx here - it's causing a deadlock
        // The worker thread already holds scanMtx when this is called
        
        if (!squelchDeltaActive) {
            // Store original squelch level
            originalSquelchLevel = getRadioSquelchLevel();
            
            // Calculate new squelch level with delta
            float deltaLevel;
            if (squelchDeltaAuto) {
<<<<<<< HEAD
                // Auto mode: use noise floor plus delta value (with bounds)
                float boundedDelta = std::clamp(squelchDelta, 0.0f, 20.0f);
                deltaLevel = std::max(noiseFloor + boundedDelta, MIN_SQUELCH);
            } else {
                // Manual mode: subtract delta from original level (with bounds)
                deltaLevel = std::max(originalSquelchLevel - squelchDelta, MIN_SQUELCH);
=======
                // Auto mode: use noise floor plus delta value
                deltaLevel = noiseFloor + squelchDelta;
            } else {
                // Manual mode: subtract delta from original level
                deltaLevel = originalSquelchLevel - squelchDelta;
>>>>>>> 5c71ae90
            }
            
            // Apply the new squelch level
            setRadioSquelchLevel(deltaLevel);
            squelchDeltaActive = true;
            
<<<<<<< HEAD
            // Initialize last noise update time
            lastNoiseUpdate = std::chrono::high_resolution_clock::now();
=======
            // Debug logging removed for production
>>>>>>> 5c71ae90
        }
    }
    
    // Restore original squelch level
    void restoreSquelchLevel() {
        // CRITICAL FIX: Don't use scanMtx here - it's causing a deadlock
        // The worker thread already holds scanMtx when this is called
        
        if (squelchDeltaActive) {
            setRadioSquelchLevel(originalSquelchLevel);
            squelchDeltaActive = false;
<<<<<<< HEAD
=======
            
            // Debug logging removed for production
>>>>>>> 5c71ae90
        }
    }
    
    // Update noise floor estimate (for auto squelch delta mode)
<<<<<<< HEAD
    void updateNoiseFloor(float instantNoise) {
        // Stronger smoothing factor for more stable noise floor
        const float alpha = 0.95f; // Smoothing factor (0.95 = 95% old value, 5% new value)
        
        // Skip updates during active reception to avoid fighting the signal
        if (receiving) return;
        
        // Apply exponential moving average
        noiseFloor = alpha * noiseFloor + (1.0f - alpha) * instantNoise;
        
        // If in auto mode and enough time has passed since last adjustment
        auto now = std::chrono::high_resolution_clock::now();
        if (squelchDeltaAuto && 
            std::chrono::duration_cast<std::chrono::milliseconds>(now - lastNoiseUpdate).count() >= 250) {
            
            // Calculate and apply closing threshold with bounds
            float deltaValue = std::clamp(squelchDelta, 0.0f, 20.0f);
            float closingThreshold = std::max(noiseFloor + deltaValue, MIN_SQUELCH);
            
            // Only apply if we're actively scanning and delta is enabled
            if (squelchDeltaActive && !receiving) {
                setRadioSquelchLevel(closingThreshold);
            }
            
            lastNoiseUpdate = now;
        }
=======
    void updateNoiseFloor(float level) {
        // Smooth noise floor estimate using exponential moving average
        const float alpha = 0.1f; // Smoothing factor
        noiseFloor = (alpha * level) + ((1.0f - alpha) * noiseFloor);
>>>>>>> 5c71ae90
    }

    std::string name;
    bool enabled = true;
    
    bool running = false;
    //std::string selectedVFO = "Radio";
    
    // Multiple frequency ranges support
    std::vector<FrequencyRange> frequencyRanges;
    int currentRangeIndex = 0;
    
    // Legacy single-range support (for backward compatibility)
    double startFreq = 88000000.0;
    double stopFreq = 108000000.0;
    
    double interval = 100000.0;
    double current = 88000000.0;
    double passbandRatio = 10.0;
    int tuningTime = 250;
    int lingerTime = 1000.0;
    float level = -50.0;
    bool receiving = false;  // Should start as false, not receiving initially
    bool tuning = false;
    bool scanUp = true;
    bool reverseLock = false;
    bool configNeedsSave = false; // Flag for delayed config saving
    std::chrono::time_point<std::chrono::high_resolution_clock> lastSignalTime = std::chrono::high_resolution_clock::now();
    std::chrono::time_point<std::chrono::high_resolution_clock> lastTuneTime = std::chrono::high_resolution_clock::now();
    std::thread workerThread;
    std::mutex scanMtx;
    
    // Blacklist functionality
    std::vector<double> blacklistedFreqs;
    double blacklistTolerance = 1000.0; // Tolerance in Hz for blacklisted frequencies
    
    // Cache for frequency manager names to avoid excessive lookups
    std::map<double, std::string> frequencyNameCache;
    bool frequencyNameCacheDirty = true; // Set to true when blacklist changes
    
    // Squelch delta functionality
<<<<<<< HEAD
    float squelchDelta = 2.5f; // Default delta of 2.5 dB between detection and closing levels
=======
    float squelchDelta = 3.0f; // Default delta of 3 dB between detection and closing levels
>>>>>>> 5c71ae90
    bool squelchDeltaAuto = false; // Whether to calculate delta automatically based on noise floor
    float noiseFloor = -100.0f; // Estimated noise floor for auto delta calculation
    float originalSquelchLevel = -50.0f; // Original squelch level before applying delta
    bool squelchDeltaActive = false; // Whether squelch delta is currently active
<<<<<<< HEAD
    std::chrono::time_point<std::chrono::high_resolution_clock> lastNoiseUpdate; // Time of last noise floor update
    std::chrono::time_point<std::chrono::high_resolution_clock> tuneTime; // Time of last frequency tuning
    
    // Constants for squelch limits
    const float MIN_SQUELCH = -100.0f;
    const float MAX_SQUELCH = 0.0f;
=======
>>>>>>> 5c71ae90
    
    // UI state for range management
    bool showRangeManager = false;
    char newRangeName[256] = "New Range";
    double newRangeStart = 88000000.0;
    double newRangeStop = 108000000.0;
    float newRangeGain = 20.0f;
    
    // PERFORMANCE: Frequency manager integration (always enabled for simplified operation)
    bool useFrequencyManager = true;     // Always enabled - scanner uses frequency manager exclusively  
    bool applyProfiles = true;           // Always enabled - automatically apply tuning profiles
    size_t currentScanIndex = 0;         // Current position in frequency manager scan list
    bool currentEntryIsSingleFreq = false; // Track if current entry is single frequency vs band
    const void* currentTuningProfile = nullptr; // Current frequency's tuning profile (from FM)
    
    // PERFORMANCE: Smart profile caching to prevent redundant applications
    const void* lastAppliedProfile = nullptr; // Last successfully applied profile
    double lastProfileFrequency = 0.0;        // Frequency where last profile was applied
    std::string lastAppliedVFO = "";           // VFO name where profile was applied
    
    // PERFORMANCE: Configurable scan timing (consistent across all modes) 
    int scanRateHz = 10;                 // Default: 10 scans per second (same as legacy 100ms)
    
    // DISCRETE PARAMETER CONTROLS: Safe preset values to prevent user errors
    static constexpr double INTERVAL_VALUES_HZ[] = {5000, 10000, 25000, 50000, 100000, 200000};
    static constexpr const char* INTERVAL_LABELS[] = {"5 kHz", "10 kHz", "25 kHz", "50 kHz", "100 kHz", "200 kHz"};
    static constexpr int INTERVAL_VALUES_COUNT = 6;
    int intervalIndex = 4; // Default to 100 kHz (index 4)
    
    static constexpr int SCAN_RATE_VALUES[] = {1, 2, 5, 10, 15, 20, 25, 30, 40, 50};
    static constexpr const char* SCAN_RATE_LABELS[] = {"1/sec", "2/sec", "5/sec", "10/sec", "15/sec", "20/sec", "25/sec", "30/sec", "40/sec", "50/sec"};
    static constexpr int SCAN_RATE_VALUES_COUNT = 10;
    int scanRateIndex = 6; // Default to 25/sec (index 6, recommended starting point)
    
    static constexpr int PASSBAND_VALUES[] = {5, 10, 20, 30, 50, 75, 100};
    static constexpr const char* PASSBAND_LABELS[] = {"5%", "10%", "20%", "30%", "50%", "75%", "100%"};
    static constexpr const char* PASSBAND_FORMATS[] = {"5%%", "10%%", "20%%", "30%%", "50%%", "75%%", "100%%"}; // Safe for ImGui format strings
    static constexpr int PASSBAND_VALUES_COUNT = 7;
    int passbandIndex = 6; // Default to 100% (index 6, recommended starting point)
    

};

MOD_EXPORT void _INIT_() {
    json def = json({});
    
    // Legacy single range (for backward compatibility)
    def["startFreq"] = 88000000.0;
    def["stopFreq"] = 108000000.0;
    
    // Common scanner parameters
    def["interval"] = 100000.0;  // 100 kHz - good balance of speed vs coverage
    def["passbandRatio"] = 100.0;  // 100% - recommended starting point for best signal detection
    def["tuningTime"] = 250;
    def["lingerTime"] = 1000.0;
    def["level"] = -50.0;
    def["blacklistTolerance"] = 1000.0;
    def["blacklistedFreqs"] = json::array();
    
    // Squelch delta settings
<<<<<<< HEAD
    def["squelchDelta"] = 2.5f;
=======
    def["squelchDelta"] = 3.0f;
>>>>>>> 5c71ae90
    def["squelchDeltaAuto"] = false;
    
    // Scanning direction preference 
    def["scanUp"] = true; // Default to increasing frequency
    
    // Multiple frequency ranges support
    def["frequencyRanges"] = json::array();
    def["currentRangeIndex"] = 0;
    
    // Frequency manager integration (now always enabled for simplified operation)
    def["scanRateHz"] = 25;                 // 25 scans per second (recommended starting point)

    config.setPath(core::args["root"].s() + "/scanner_config.json");
    config.load(def);
    config.enableAutoSave();
}

MOD_EXPORT ModuleManager::Instance* _CREATE_INSTANCE_(std::string name) {
    return new ScannerModule(name);
}

MOD_EXPORT void _DELETE_INSTANCE_(void* instance) {
    delete (ScannerModule*)instance;
}

MOD_EXPORT void _END_() {
    config.disableAutoSave();
    config.save();
}<|MERGE_RESOLUTION|>--- conflicted
+++ resolved
@@ -457,28 +457,18 @@
                              "Lower values = more sensitive, higher values = less sensitive");
         }
         
-<<<<<<< HEAD
         // Squelch Delta Control with improved labeling
         ImGui::LeftLabel("Delta (dB)");
-=======
-        // Squelch Delta Control
-        ImGui::LeftLabel("Squelch Delta");
->>>>>>> 5c71ae90
         ImGui::SetNextItemWidth(menuWidth - ImGui::GetCursorPosX());
         if (ImGui::SliderFloat("##scanner_squelch_delta", &_this->squelchDelta, 0.0f, 10.0f, "%.1f dB")) {
             _this->saveConfig();
         }
         if (ImGui::IsItemHovered()) {
-<<<<<<< HEAD
             ImGui::SetTooltip("Close threshold = Squelch − Delta\n"
-=======
-            ImGui::SetTooltip("Difference between trigger and closing squelch levels\n"
->>>>>>> 5c71ae90
                              "Higher values reduce unnecessary squelch closures\n"
                              "Creates hysteresis effect to maintain reception");
         }
         
-<<<<<<< HEAD
         ImGui::LeftLabel("Auto Delta");
         if (ImGui::Checkbox(("##scanner_squelch_delta_auto_" + _this->name).c_str(), &_this->squelchDeltaAuto)) {
             _this->saveConfig();
@@ -487,12 +477,6 @@
             ImGui::SetTooltip("Automatically calculate squelch delta based on noise floor\n"
                              "Places squelch closing level closer to noise floor\n"
                              "Updates every 250ms when not receiving");
-=======
-        ImGui::Checkbox("Auto Delta##scanner_auto_delta", &_this->squelchDeltaAuto);
-        if (ImGui::IsItemHovered()) {
-            ImGui::SetTooltip("Automatically calculate squelch delta based on noise floor\n"
-                             "Places squelch closing level closer to noise floor");
->>>>>>> 5c71ae90
         }
 
         // Blacklist controls
@@ -855,7 +839,6 @@
         }
         
         // Load squelch delta settings
-<<<<<<< HEAD
         squelchDelta = config.conf.value("squelchDelta", 2.5f);
         squelchDeltaAuto = config.conf.value("squelchDeltaAuto", false);
         
@@ -863,11 +846,6 @@
         lastNoiseUpdate = std::chrono::high_resolution_clock::now();
         tuneTime = std::chrono::high_resolution_clock::now();
         
-=======
-        squelchDelta = config.conf.value("squelchDelta", 3.0f);
-        squelchDeltaAuto = config.conf.value("squelchDeltaAuto", false);
-        
->>>>>>> 5c71ae90
         // Load frequency ranges if they exist (BEFORE releasing config!)
         if (config.conf.contains("frequencyRanges") && config.conf["frequencyRanges"].is_array()) {
             frequencyRanges.clear();
@@ -958,18 +936,12 @@
                     flog::warn("Scanner: Current frequency {:.0f} Hz out of bounds, resetting to start", current);
                     current = currentStart;
                 }
-<<<<<<< HEAD
                 // Record tuning time for debounce
                 tuneTime = std::chrono::high_resolution_clock::now();
                 
                 // Apply squelch delta preemptively when tuning to new frequency
                 // This prevents the initial noise burst when jumping between bands
                 // Apply only when not during startup
-=======
-                // Apply squelch delta preemptively when tuning to new frequency
-                // This prevents the initial noise burst when jumping between bands
-                // Apply only when not in UI interaction and not during startup
->>>>>>> 5c71ae90
                 if (squelchDelta > 0.0f && !squelchDeltaActive && running) {
                     applySquelchDelta();
                 }
@@ -1743,18 +1715,12 @@
             
             // CRITICAL: Immediate VFO tuning (same as performLegacyScanning) 
             // This frequency is guaranteed to NOT be blacklisted
-<<<<<<< HEAD
             // Record tuning time for debounce
             tuneTime = std::chrono::high_resolution_clock::now();
             
             // Apply squelch delta preemptively when tuning to new frequency
             // This prevents the initial noise burst when jumping between bands
             // Apply only when not during startup
-=======
-            // Apply squelch delta preemptively when tuning to new frequency
-            // This prevents the initial noise burst when jumping between bands
-            // Apply only when not in UI interaction and not during startup
->>>>>>> 5c71ae90
             if (squelchDelta > 0.0f && !squelchDeltaActive && running) {
                 applySquelchDelta();
             }
@@ -1864,38 +1830,53 @@
         // The worker thread already holds scanMtx when this is called
         
         if (!squelchDeltaActive) {
-            // Store original squelch level
-            originalSquelchLevel = getRadioSquelchLevel();
-            
-            // Calculate new squelch level with delta
-            float deltaLevel;
-            if (squelchDeltaAuto) {
-<<<<<<< HEAD
-                // Auto mode: use noise floor plus delta value (with bounds)
-                float boundedDelta = std::clamp(squelchDelta, 0.0f, 20.0f);
-                deltaLevel = std::max(noiseFloor + boundedDelta, MIN_SQUELCH);
-            } else {
-                // Manual mode: subtract delta from original level (with bounds)
-                deltaLevel = std::max(originalSquelchLevel - squelchDelta, MIN_SQUELCH);
-=======
-                // Auto mode: use noise floor plus delta value
-                deltaLevel = noiseFloor + squelchDelta;
-            } else {
-                // Manual mode: subtract delta from original level
-                deltaLevel = originalSquelchLevel - squelchDelta;
->>>>>>> 5c71ae90
-            }
-            
-            // Apply the new squelch level
-            setRadioSquelchLevel(deltaLevel);
-            squelchDeltaActive = true;
-            
-<<<<<<< HEAD
-            // Initialize last noise update time
-            lastNoiseUpdate = std::chrono::high_resolution_clock::now();
-=======
-            // Debug logging removed for production
->>>>>>> 5c71ae90
+            try {
+                // Check if squelch is enabled in radio module
+                bool squelchEnabled = false;
+                if (!core::modComManager.callInterface(gui::waterfall.selectedVFO, RADIO_IFACE_CMD_GET_SQUELCH_ENABLED, NULL, &squelchEnabled)) {
+                    // Failed to get squelch state, assume disabled
+                    flog::warn("Scanner: Failed to get squelch state, skipping delta application");
+                    return;
+                }
+                
+                // Don't apply delta if squelch is disabled
+                if (!squelchEnabled) {
+                    flog::info("Scanner: Squelch is disabled, skipping delta application");
+                    return;
+                }
+                
+                // Store original squelch level
+                originalSquelchLevel = getRadioSquelchLevel();
+                flog::info("Scanner: Original squelch level: {:.1f} dB", originalSquelchLevel);
+                
+                // Calculate new squelch level with delta
+                float deltaLevel;
+                if (squelchDeltaAuto) {
+                    // Auto mode: use noise floor plus delta value (with bounds)
+                    float boundedDelta = std::clamp(squelchDelta, 0.0f, 20.0f);
+                    deltaLevel = std::max(noiseFloor + boundedDelta, MIN_SQUELCH);
+                    flog::info("Scanner: Auto delta mode - noise floor: {:.1f} dB, delta: {:.1f} dB, new level: {:.1f} dB", 
+                              noiseFloor, boundedDelta, deltaLevel);
+                } else {
+                    // Manual mode: subtract delta from original level (with bounds)
+                    deltaLevel = std::max(originalSquelchLevel - squelchDelta, MIN_SQUELCH);
+                    flog::info("Scanner: Manual delta mode - original: {:.1f} dB, delta: {:.1f} dB, new level: {:.1f} dB", 
+                              originalSquelchLevel, squelchDelta, deltaLevel);
+                }
+                
+                // Apply the new squelch level
+                setRadioSquelchLevel(deltaLevel);
+                squelchDeltaActive = true;
+                
+                // Initialize last noise update time
+                lastNoiseUpdate = std::chrono::high_resolution_clock::now();
+            }
+            catch (const std::exception& e) {
+                flog::error("Scanner: Exception in applySquelchDelta: {}", e.what());
+            }
+            catch (...) {
+                flog::error("Scanner: Unknown exception in applySquelchDelta");
+            }
         }
     }
     
@@ -1905,18 +1886,39 @@
         // The worker thread already holds scanMtx when this is called
         
         if (squelchDeltaActive) {
-            setRadioSquelchLevel(originalSquelchLevel);
-            squelchDeltaActive = false;
-<<<<<<< HEAD
-=======
-            
-            // Debug logging removed for production
->>>>>>> 5c71ae90
+            try {
+                // Check if squelch is enabled in radio module
+                bool squelchEnabled = false;
+                if (!core::modComManager.callInterface(gui::waterfall.selectedVFO, RADIO_IFACE_CMD_GET_SQUELCH_ENABLED, NULL, &squelchEnabled)) {
+                    // Failed to get squelch state, assume disabled
+                    flog::warn("Scanner: Failed to get squelch state during restore, clearing delta state");
+                    squelchDeltaActive = false;
+                    return;
+                }
+                
+                // Only restore level if squelch is enabled
+                if (squelchEnabled) {
+                    flog::info("Scanner: Restoring squelch level from {:.1f} dB to original {:.1f} dB", 
+                              getRadioSquelchLevel(), originalSquelchLevel);
+                    setRadioSquelchLevel(originalSquelchLevel);
+                } else {
+                    flog::info("Scanner: Squelch is disabled, not restoring level");
+                }
+                
+                squelchDeltaActive = false;
+            }
+            catch (const std::exception& e) {
+                flog::error("Scanner: Exception in restoreSquelchLevel: {}", e.what());
+                squelchDeltaActive = false;
+            }
+            catch (...) {
+                flog::error("Scanner: Unknown exception in restoreSquelchLevel");
+                squelchDeltaActive = false;
+            }
         }
     }
     
     // Update noise floor estimate (for auto squelch delta mode)
-<<<<<<< HEAD
     void updateNoiseFloor(float instantNoise) {
         // Stronger smoothing factor for more stable noise floor
         const float alpha = 0.95f; // Smoothing factor (0.95 = 95% old value, 5% new value)
@@ -1943,12 +1945,6 @@
             
             lastNoiseUpdate = now;
         }
-=======
-    void updateNoiseFloor(float level) {
-        // Smooth noise floor estimate using exponential moving average
-        const float alpha = 0.1f; // Smoothing factor
-        noiseFloor = (alpha * level) + ((1.0f - alpha) * noiseFloor);
->>>>>>> 5c71ae90
     }
 
     std::string name;
@@ -1990,24 +1986,17 @@
     bool frequencyNameCacheDirty = true; // Set to true when blacklist changes
     
     // Squelch delta functionality
-<<<<<<< HEAD
     float squelchDelta = 2.5f; // Default delta of 2.5 dB between detection and closing levels
-=======
-    float squelchDelta = 3.0f; // Default delta of 3 dB between detection and closing levels
->>>>>>> 5c71ae90
     bool squelchDeltaAuto = false; // Whether to calculate delta automatically based on noise floor
     float noiseFloor = -100.0f; // Estimated noise floor for auto delta calculation
     float originalSquelchLevel = -50.0f; // Original squelch level before applying delta
     bool squelchDeltaActive = false; // Whether squelch delta is currently active
-<<<<<<< HEAD
     std::chrono::time_point<std::chrono::high_resolution_clock> lastNoiseUpdate; // Time of last noise floor update
     std::chrono::time_point<std::chrono::high_resolution_clock> tuneTime; // Time of last frequency tuning
     
     // Constants for squelch limits
     const float MIN_SQUELCH = -100.0f;
     const float MAX_SQUELCH = 0.0f;
-=======
->>>>>>> 5c71ae90
     
     // UI state for range management
     bool showRangeManager = false;
@@ -2068,11 +2057,7 @@
     def["blacklistedFreqs"] = json::array();
     
     // Squelch delta settings
-<<<<<<< HEAD
     def["squelchDelta"] = 2.5f;
-=======
-    def["squelchDelta"] = 3.0f;
->>>>>>> 5c71ae90
     def["squelchDeltaAuto"] = false;
     
     // Scanning direction preference 

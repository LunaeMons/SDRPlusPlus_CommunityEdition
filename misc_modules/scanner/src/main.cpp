--- conflicted
+++ resolved
@@ -171,7 +171,6 @@
         saveConfig();
         gui::menu.removeEntry(name);
         core::modComManager.unregisterInterface(name);
-<<<<<<< HEAD
         stop();
         
         // Clean up file dialog
@@ -179,10 +178,8 @@
             delete logFileDialog;
             logFileDialog = nullptr;
         }
-=======
         
         flog::info("Scanner: Destructor completed");
->>>>>>> 28698bf7
     }
 
     void postInit() {}

#pragma once
#include <imgui.h>
#include <module.h>
#include <gui/gui.h>
#include <gui/style.h>
#include <signal_path/signal_path.h>
#include <config.h>
#include <dsp/chain.h>
#include <dsp/noise_reduction/noise_blanker.h>
#include <dsp/noise_reduction/fm_if.h>
#include <dsp/noise_reduction/squelch.h>
#include <dsp/multirate/rational_resampler.h>
#include <dsp/filter/deephasis.h>
#include <core.h>
#include <stdint.h>
#include <utils/optionlist.h>
#include "radio_interface.h"
#include "demod.h"

ConfigManager config;

#define CONCAT(a, b) ((std::string(a) + b).c_str())

std::map<DeemphasisMode, double> deempTaus = {
    { DEEMP_MODE_22US, 22e-6 },
    { DEEMP_MODE_50US, 50e-6 },
    { DEEMP_MODE_75US, 75e-6 }
};

std::map<IFNRPreset, double> ifnrTaps = {
    { IFNR_PRESET_NOAA_APT, 9},
    { IFNR_PRESET_VOICE, 15 },
    { IFNR_PRESET_NARROW_BAND, 31 },
    { IFNR_PRESET_BROADCAST, 32 }
};

class RadioModule : public ModuleManager::Instance {
public:
    RadioModule(std::string name) {
        this->name = name;

        // Initialize option lists
        deempModes.define("None", DEEMP_MODE_NONE);
        deempModes.define("22us", DEEMP_MODE_22US);
        deempModes.define("50us", DEEMP_MODE_50US);
        deempModes.define("75us", DEEMP_MODE_75US);

        ifnrPresets.define("NOAA APT", IFNR_PRESET_NOAA_APT);
        ifnrPresets.define("Voice", IFNR_PRESET_VOICE);
        ifnrPresets.define("Narrow Band", IFNR_PRESET_NARROW_BAND);

        // Initialize the config if it doesn't exist
        bool created = false;
        config.acquire();
        if (!config.conf.contains(name)) {
            config.conf[name]["selectedDemodId"] = 1;
            created = true;
        }
        selectedDemodID = config.conf[name]["selectedDemodId"];
        config.release(created);

        // Initialize the VFO
        vfo = sigpath::vfoManager.createVFO(name, ImGui::WaterfallVFO::REF_CENTER, 0, 200000, 200000, 50000, 200000, false);
        onUserChangedBandwidthHandler.handler = vfoUserChangedBandwidthHandler;
        onUserChangedBandwidthHandler.ctx = this;
        vfo->wtfVFO->onUserChangedBandwidth.bindHandler(&onUserChangedBandwidthHandler);

        // Initialize IF DSP chain
        ifChainOutputChanged.ctx = this;
        ifChainOutputChanged.handler = ifChainOutputChangeHandler;
        ifChain.init(vfo->output);

        nb.init(NULL, 500.0 / 24000.0, 10.0);
        fmnr.init(NULL, 32);
        squelch.init(NULL, MIN_SQUELCH);

        ifChain.addBlock(&nb, false);
        ifChain.addBlock(&squelch, false);
        ifChain.addBlock(&fmnr, false);

        // Initialize audio DSP chain
        afChain.init(&dummyAudioStream);

        resamp.init(NULL, 250000.0, 48000.0);
        deemp.init(NULL, 50e-6, 48000.0);

        afChain.addBlock(&resamp, true);
        afChain.addBlock(&deemp, false);

        // Initialize the sink
        srChangeHandler.ctx = this;
        srChangeHandler.handler = sampleRateChangeHandler;
        stream.init(afChain.out, &srChangeHandler, audioSampleRate);
        sigpath::sinkManager.registerStream(name, &stream);

        // Select the demodulator
        selectDemodByID((DemodID)selectedDemodID);

        // Start IF chain
        ifChain.start();

        // Start AF chain
        afChain.start();

        // Start stream, the rest was started when selecting the demodulator
        stream.start();

        // Register the menu
        gui::menu.registerEntry(name, menuHandler, this, this);

        // Register the module interface
        core::modComManager.registerInterface("radio", name, moduleInterfaceHandler, this);
    }

    ~RadioModule() {
        core::modComManager.unregisterInterface(name);
        gui::menu.removeEntry(name);
        stream.stop();
        if (enabled) {
            disable();
        }
        sigpath::sinkManager.unregisterStream(name);
    }

    void postInit() {}

    void enable() {
        enabled = true;
        if (!vfo) {
            vfo = sigpath::vfoManager.createVFO(name, ImGui::WaterfallVFO::REF_CENTER, 0, 200000, 200000, 50000, 200000, false);
            vfo->wtfVFO->onUserChangedBandwidth.bindHandler(&onUserChangedBandwidthHandler);
        }
        ifChain.setInput(vfo->output, [=](dsp::stream<dsp::complex_t>* out){ ifChainOutputChangeHandler(out, this); });
        ifChain.start();
        selectDemodByID((DemodID)selectedDemodID);
        afChain.start();
    }

    void disable() {
        enabled = false;
        ifChain.stop();
        if (selectedDemod) { selectedDemod->stop(); }
        afChain.stop();
        if (vfo) { sigpath::vfoManager.deleteVFO(vfo); }
        vfo = NULL;
    }

    bool isEnabled() {
        return enabled;
    }

    std::string name;

    enum DemodID {
        RADIO_DEMOD_NFM,
        RADIO_DEMOD_WFM,
        RADIO_DEMOD_AM,
        RADIO_DEMOD_DSB,
        RADIO_DEMOD_USB,
        RADIO_DEMOD_CW,
        RADIO_DEMOD_LSB,
        RADIO_DEMOD_RAW,
        _RADIO_DEMOD_COUNT,
    };

private:
    static void menuHandler(void* ctx) {
        RadioModule* _this = (RadioModule*)ctx;

        if (!_this->enabled) { style::beginDisabled(); }

        float menuWidth = ImGui::GetContentRegionAvail().x;
        ImGui::BeginGroup();

        ImGui::Columns(4, CONCAT("RadioModeColumns##_", _this->name), false);
        if (ImGui::RadioButton(CONCAT("NFM##_", _this->name), _this->selectedDemodID == 0) && _this->selectedDemodID != 0) {
            _this->selectDemodByID(RADIO_DEMOD_NFM);
        }
        if (ImGui::RadioButton(CONCAT("WFM##_", _this->name), _this->selectedDemodID == 1) && _this->selectedDemodID != 1) {
            _this->selectDemodByID(RADIO_DEMOD_WFM);
        }
        ImGui::NextColumn();
        if (ImGui::RadioButton(CONCAT("AM##_", _this->name), _this->selectedDemodID == 2) && _this->selectedDemodID != 2) {
            _this->selectDemodByID(RADIO_DEMOD_AM);
        }
        if (ImGui::RadioButton(CONCAT("DSB##_", _this->name), _this->selectedDemodID == 3) && _this->selectedDemodID != 3) {
            _this->selectDemodByID(RADIO_DEMOD_DSB);
        }
        ImGui::NextColumn();
        if (ImGui::RadioButton(CONCAT("USB##_", _this->name), _this->selectedDemodID == 4) && _this->selectedDemodID != 4) {
            _this->selectDemodByID(RADIO_DEMOD_USB);
        }
        if (ImGui::RadioButton(CONCAT("CW##_", _this->name), _this->selectedDemodID == 5) && _this->selectedDemodID != 5) {
            _this->selectDemodByID(RADIO_DEMOD_CW);
        };
        ImGui::NextColumn();
        if (ImGui::RadioButton(CONCAT("LSB##_", _this->name), _this->selectedDemodID == 6) && _this->selectedDemodID != 6) {
            _this->selectDemodByID(RADIO_DEMOD_LSB);
        }
        if (ImGui::RadioButton(CONCAT("RAW##_", _this->name), _this->selectedDemodID == 7) && _this->selectedDemodID != 7) {
            _this->selectDemodByID(RADIO_DEMOD_RAW);
        };
        ImGui::Columns(1, CONCAT("EndRadioModeColumns##_", _this->name), false);

        ImGui::EndGroup();

        if (!_this->bandwidthLocked) {
            ImGui::LeftLabel("Bandwidth");
            ImGui::SetNextItemWidth(menuWidth - ImGui::GetCursorPosX());
            if (ImGui::InputFloat(("##_radio_bw_" + _this->name).c_str(), &_this->bandwidth, 1, 100, "%.0f")) {
                _this->bandwidth = std::clamp<float>(_this->bandwidth, _this->minBandwidth, _this->maxBandwidth);
                _this->setBandwidth(_this->bandwidth);
            }
        }

        // VFO snap interval
        ImGui::LeftLabel("Snap Interval");
        ImGui::SetNextItemWidth(menuWidth - ImGui::GetCursorPosX());
        if (ImGui::InputInt(("##_radio_snap_" + _this->name).c_str(), &_this->snapInterval, 1, 100)) {
            if (_this->snapInterval < 1) { _this->snapInterval = 1; }
            _this->vfo->setSnapInterval(_this->snapInterval);
            config.acquire();
            config.conf[_this->name][_this->selectedDemod->getName()]["snapInterval"] = _this->snapInterval;
            config.release(true);
        }

        // Deemphasis mode
        if (_this->deempAllowed) {
            ImGui::LeftLabel("De-emphasis");
            ImGui::SetNextItemWidth(menuWidth - ImGui::GetCursorPosX());
            if (ImGui::Combo(("##_radio_wfm_deemp_" + _this->name).c_str(), &_this->deempId, _this->deempModes.txt)) {
                _this->setDeemphasisMode(_this->deempModes[_this->deempId]);
            }
        }

        // Noise blanker
        if (_this->nbAllowed) {
            if (ImGui::Checkbox(("Noise blanker (W.I.P.)##_radio_nb_ena_" + _this->name).c_str(), &_this->nbEnabled)) {
                _this->setNBEnabled(_this->nbEnabled);
            }
            if (!_this->nbEnabled && _this->enabled) { style::beginDisabled(); }
            ImGui::SameLine();
            ImGui::SetNextItemWidth(menuWidth - ImGui::GetCursorPosX());
            if (ImGui::SliderFloat(("##_radio_nb_lvl_" + _this->name).c_str(), &_this->nbLevel, _this->MIN_NB, _this->MAX_NB, "%.3fdB")) {
                _this->setNBLevel(_this->nbLevel);
            }
            if (!_this->nbEnabled && _this->enabled) { style::endDisabled(); }
        }
        

        // Squelch
        if (ImGui::Checkbox(("Squelch##_radio_sqelch_ena_" + _this->name).c_str(), &_this->squelchEnabled)) {
            _this->setSquelchEnabled(_this->squelchEnabled);
        }
        if (!_this->squelchEnabled && _this->enabled) { style::beginDisabled(); }
        ImGui::SameLine();
        ImGui::SetNextItemWidth(menuWidth - ImGui::GetCursorPosX());
        if (ImGui::SliderFloat(("##_radio_sqelch_lvl_" + _this->name).c_str(), &_this->userSquelchLevel, _this->MIN_SQUELCH, _this->MAX_SQUELCH, "%.3fdB")) {
            _this->setUserSquelchLevel(_this->userSquelchLevel);
        }
        if (!_this->squelchEnabled && _this->enabled) { style::endDisabled(); }

        // FM IF Noise Reduction
        if (_this->FMIFNRAllowed) {
            if (ImGui::Checkbox(("IF Noise Reduction##_radio_fmifnr_ena_" + _this->name).c_str(), &_this->FMIFNREnabled)) {
                _this->setFMIFNREnabled(_this->FMIFNREnabled);
            }
            if (_this->selectedDemodID == RADIO_DEMOD_NFM) {
                if (!_this->FMIFNREnabled && _this->enabled) { style::beginDisabled(); }
                ImGui::SameLine();
                ImGui::SetNextItemWidth(menuWidth - ImGui::GetCursorPosX());
                if (ImGui::Combo(("##_radio_fmifnr_ena_" + _this->name).c_str(), &_this->fmIFPresetId, _this->ifnrPresets.txt)) {
                    _this->setIFNRPreset(_this->ifnrPresets[_this->fmIFPresetId]);
                }
                if (!_this->FMIFNREnabled && _this->enabled) { style::endDisabled(); }
            }
        }

        // Demodulator specific menu
        _this->selectedDemod->showMenu();

        if (!_this->enabled) { style::endDisabled(); }
    }

    demod::Demodulator* instantiateDemod(DemodID id) {
        demod::Demodulator* demod = NULL;
        switch (id) {
            case DemodID::RADIO_DEMOD_NFM:  demod = new demod::NFM(); break;
            case DemodID::RADIO_DEMOD_WFM:  demod = new demod::WFM(); break;
            case DemodID::RADIO_DEMOD_AM:   demod = new demod::AM(); break;
            case DemodID::RADIO_DEMOD_DSB:  demod = new demod::DSB(); break;
            case DemodID::RADIO_DEMOD_USB:  demod = new demod::USB(); break;
            case DemodID::RADIO_DEMOD_CW:   demod = new demod::CW(); break;
            case DemodID::RADIO_DEMOD_LSB:  demod = new demod::LSB(); break;
            case DemodID::RADIO_DEMOD_RAW:  demod = new demod::RAW(); break;
            default:                        demod = NULL; break;
        }
        if (!demod) { return NULL; }

        // Default config
        double bw = demod->getDefaultBandwidth();
        config.acquire();
        if (!config.conf[name].contains(demod->getName())) {
            config.conf[name][demod->getName()]["bandwidth"] = bw;
            config.conf[name][demod->getName()]["snapInterval"] = demod->getDefaultSnapInterval();
            config.conf[name][demod->getName()]["squelchLevel"] = MIN_SQUELCH;
            config.conf[name][demod->getName()]["squelchEnabled"] = false;
            config.release(true);
        }
        else {
            config.release();
        }
        bw = std::clamp<double>(bw, demod->getMinBandwidth(), demod->getMaxBandwidth());

        // Initialize
        demod->init(name, &config, ifChain.out, bw, stream.getSampleRate());

        return demod;
    }

    void selectDemodByID(DemodID id) {
        auto startTime = std::chrono::high_resolution_clock::now();
        demod::Demodulator* demod = instantiateDemod(id);
        if (!demod) {
            flog::error("Demodulator {0} not implemented", (int)id);
            return;
        }
        selectedDemodID = id;
        selectDemod(demod);

        // Save config
        config.acquire();
        config.conf[name]["selectedDemodId"] = id;
        config.release(true);
        auto endTime = std::chrono::high_resolution_clock::now();
        flog::warn("Demod switch took {0} us", (int64_t)((std::chrono::duration_cast<std::chrono::microseconds>(endTime - startTime)).count()));
    }

    void selectDemod(demod::Demodulator* demod) {
        // Stopcurrently selected demodulator and select new
        afChain.setInput(&dummyAudioStream, [=](dsp::stream<dsp::stereo_t>* out){ stream.setInput(out); });
        if (selectedDemod) {
            selectedDemod->stop();
            delete selectedDemod;
        }
        selectedDemod = demod;

        // Give the demodulator the most recent audio SR
        selectedDemod->AFSampRateChanged(audioSampleRate);

        // Set the demodulator's input
        selectedDemod->setInput(ifChain.out);

        // Set AF chain's input
        afChain.setInput(selectedDemod->getOutput(), [=](dsp::stream<dsp::stereo_t>* out){ stream.setInput(out); });

        // Load config
        bandwidth = selectedDemod->getDefaultBandwidth();
        minBandwidth = selectedDemod->getMinBandwidth();
        maxBandwidth = selectedDemod->getMaxBandwidth();
        bandwidthLocked = selectedDemod->getBandwidthLocked();
        snapInterval = selectedDemod->getDefaultSnapInterval();
        userSquelchLevel = MIN_SQUELCH;
        effectiveSquelchLevel = userSquelchLevel;
        deempAllowed = selectedDemod->getDeempAllowed();
        deempId = deempModes.valueId((DeemphasisMode)selectedDemod->getDefaultDeemphasisMode());
        squelchEnabled = false;
        postProcEnabled = selectedDemod->getPostProcEnabled();
        FMIFNRAllowed = selectedDemod->getFMIFNRAllowed();
        FMIFNREnabled = false;
        fmIFPresetId = ifnrPresets.valueId(IFNR_PRESET_VOICE);
        nbAllowed = selectedDemod->getNBAllowed();
        nbEnabled = false;
        nbLevel = 0.0f;
        double ifSamplerate = selectedDemod->getIFSampleRate();
        config.acquire();
        if (config.conf[name][selectedDemod->getName()].contains("bandwidth")) {
            bandwidth = config.conf[name][selectedDemod->getName()]["bandwidth"];
            bandwidth = std::clamp<double>(bandwidth, minBandwidth, maxBandwidth);
        }
        if (config.conf[name][selectedDemod->getName()].contains("snapInterval")) {
            snapInterval = config.conf[name][selectedDemod->getName()]["snapInterval"];
        }
        if (config.conf[name][selectedDemod->getName()].contains("squelchLevel")) {
            userSquelchLevel = config.conf[name][selectedDemod->getName()]["squelchLevel"];
            effectiveSquelchLevel = userSquelchLevel;
        }
        if (config.conf[name][selectedDemod->getName()].contains("squelchEnabled")) {
            squelchEnabled = config.conf[name][selectedDemod->getName()]["squelchEnabled"];
        }
        if (config.conf[name][selectedDemod->getName()].contains("deempMode")) {
            if (!config.conf[name][selectedDemod->getName()]["deempMode"].is_string()) {
                config.conf[name][selectedDemod->getName()]["deempMode"] = deempModes.key(deempId);
            }

            std::string deempOpt = config.conf[name][selectedDemod->getName()]["deempMode"];
            if (deempModes.keyExists(deempOpt)) {
                deempId = deempModes.keyId(deempOpt);
            }
        }
        if (config.conf[name][selectedDemod->getName()].contains("FMIFNREnabled")) {
            FMIFNREnabled = config.conf[name][selectedDemod->getName()]["FMIFNREnabled"];
        }
        if (config.conf[name][selectedDemod->getName()].contains("fmifnrPreset")) {
            std::string presetOpt = config.conf[name][selectedDemod->getName()]["fmifnrPreset"];
            if (ifnrPresets.keyExists(presetOpt)) {
                fmIFPresetId = ifnrPresets.keyId(presetOpt);
            }
        }
        if (config.conf[name][selectedDemod->getName()].contains("noiseBlankerEnabled")) {
            nbEnabled = config.conf[name][selectedDemod->getName()]["noiseBlankerEnabled"];
        }
        if (config.conf[name][selectedDemod->getName()].contains("noiseBlankerLevel")) {
            nbLevel = config.conf[name][selectedDemod->getName()]["noiseBlankerLevel"];
        }
        config.release();

        // Configure VFO
        if (vfo) {
            vfo->setBandwidthLimits(minBandwidth, maxBandwidth, selectedDemod->getBandwidthLocked());
            vfo->setReference(selectedDemod->getVFOReference());
            vfo->setSnapInterval(snapInterval);
            vfo->setSampleRate(ifSamplerate, bandwidth);
        }

        // Configure bandwidth
        setBandwidth(bandwidth);

        // Configure noise blanker
        nb.setRate(500.0 / ifSamplerate);
        setNBLevel(nbLevel);
        setNBEnabled(nbAllowed && nbEnabled);

        // Configure FM IF Noise Reduction
        setIFNRPreset((selectedDemodID == RADIO_DEMOD_NFM) ? ifnrPresets[fmIFPresetId] : IFNR_PRESET_BROADCAST);
        setFMIFNREnabled(FMIFNRAllowed ? FMIFNREnabled : false);

        // Configure squelch
        setUserSquelchLevel(userSquelchLevel, false);
        setSquelchEnabled(squelchEnabled);

        // Configure AF chain
        if (postProcEnabled) {
            // Configure resampler
            afChain.stop();
            resamp.setInSamplerate(selectedDemod->getAFSampleRate());
            setAudioSampleRate(audioSampleRate);
            afChain.enableBlock(&resamp, [=](dsp::stream<dsp::stereo_t>* out){ stream.setInput(out); });

            // Configure deemphasis
            setDeemphasisMode(deempModes[deempId]);
        }
        else {
            // Disable everything if post processing is disabled
            afChain.disableAllBlocks([=](dsp::stream<dsp::stereo_t>* out){ stream.setInput(out); });
        }

        // Start new demodulator
        selectedDemod->start();
    }


    void setBandwidth(double bw) {
        bw = std::clamp<double>(bw, minBandwidth, maxBandwidth);
        bandwidth = bw;
        if (!selectedDemod) { return; }
        vfo->setBandwidth(bandwidth);
        selectedDemod->setBandwidth(bandwidth);

        config.acquire();
        config.conf[name][selectedDemod->getName()]["bandwidth"] = bandwidth;
        config.release(true);
    }

    void setAudioSampleRate(double sr) {
        audioSampleRate = sr;
        if (!selectedDemod) { return; }
        selectedDemod->AFSampRateChanged(audioSampleRate);
        if (!postProcEnabled && vfo) {
            // If postproc is disabled, IF SR = AF SR
            minBandwidth = selectedDemod->getMinBandwidth();
            maxBandwidth = selectedDemod->getMaxBandwidth();
            bandwidth = selectedDemod->getIFSampleRate();
            vfo->setBandwidthLimits(minBandwidth, maxBandwidth, selectedDemod->getBandwidthLocked());
            vfo->setSampleRate(selectedDemod->getIFSampleRate(), bandwidth);
            return;
        }

        afChain.stop();

        // Configure resampler
        resamp.setOutSamplerate(audioSampleRate);

        // Configure deemphasis sample rate
        deemp.setSamplerate(audioSampleRate);

        afChain.start();
    }

    void setDeemphasisMode(DeemphasisMode mode) {
        deempId = deempModes.valueId(mode);
        if (!postProcEnabled || !selectedDemod) { return; }
        bool deempEnabled = (mode != DEEMP_MODE_NONE);
        if (deempEnabled) { deemp.setTau(deempTaus[mode]); }
        afChain.setBlockEnabled(&deemp, deempEnabled, [=](dsp::stream<dsp::stereo_t>* out){ stream.setInput(out); });

        // Save config
        config.acquire();
        config.conf[name][selectedDemod->getName()]["deempMode"] = deempModes.key(deempId);
        config.release(true);
    }

    void setNBEnabled(bool enable) {
        nbEnabled = enable;
        if (!selectedDemod) { return; }
        ifChain.setBlockEnabled(&nb, nbEnabled, [=](dsp::stream<dsp::complex_t>* out){ selectedDemod->setInput(out); });

        // Save config
        config.acquire();
        config.conf[name][selectedDemod->getName()]["noiseBlankerEnabled"] = nbEnabled;
        config.release(true);
    }

    void setNBLevel(float level) {
        nbLevel = std::clamp<float>(level, MIN_NB, MAX_NB);
        nb.setLevel(nbLevel);

        // Save config
        config.acquire();
        config.conf[name][selectedDemod->getName()]["noiseBlankerLevel"] = nbLevel;
        config.release(true);
    }

    void setSquelchEnabled(bool enable) {
        squelchEnabled = enable;
        if (!selectedDemod) { return; }
        ifChain.setBlockEnabled(&squelch, squelchEnabled, [=](dsp::stream<dsp::complex_t>* out){ selectedDemod->setInput(out); });

        // Save config
        config.acquire();
        config.conf[name][selectedDemod->getName()]["squelchEnabled"] = squelchEnabled;
        config.release(true);
    }

    // Set user squelch level - persisted value from UI
    void setUserSquelchLevel(float level, bool persist = true) {
        float oldLevel = userSquelchLevel;
        userSquelchLevel = std::clamp<float>(level, MIN_SQUELCH, MAX_SQUELCH);
        
        // Update effective level and apply to DSP
        updateEffectiveSquelch();
        
        // Only persist user-initiated changes if requested
        if (persist) {
            config.acquire();
            config.conf[name][selectedDemod->getName()]["squelchLevel"] = userSquelchLevel;
            config.release(true);
        }
    }
    
    // Set effective squelch level - runtime value with delta applied
    void setEffectiveSquelchLevel(float level) {
        effectiveSquelchLevel = std::clamp<float>(level, MIN_SQUELCH, MAX_SQUELCH);
        squelch.setLevel(effectiveSquelchLevel);
    }
    
    // Update effective squelch based on current settings
    void updateEffectiveSquelch() {
        // Apply effective level to DSP path without persisting
        setEffectiveSquelchLevel(userSquelchLevel);
    }
    
    // Legacy method for backward compatibility
    void setSquelchLevel(float level) {
<<<<<<< HEAD
        setUserSquelchLevel(level);
=======
        float oldLevel = squelchLevel;
        squelchLevel = std::clamp<float>(level, MIN_SQUELCH, MAX_SQUELCH);
        squelch.setLevel(squelchLevel);
        
        // Debug logging removed for production

        // Save config
        config.acquire();
        config.conf[name][selectedDemod->getName()]["squelchLevel"] = squelchLevel;
        config.release(true);
>>>>>>> 5c71ae90
    }

    void setFMIFNREnabled(bool enabled) {
        FMIFNREnabled = enabled;
        if (!selectedDemod) { return; }
        ifChain.setBlockEnabled(&fmnr, FMIFNREnabled, [=](dsp::stream<dsp::complex_t>* out){ selectedDemod->setInput(out); });

        // Save config
        config.acquire();
        config.conf[name][selectedDemod->getName()]["FMIFNREnabled"] = FMIFNREnabled;
        config.release(true);
    }

    void setIFNRPreset(IFNRPreset preset) {
        // Don't save if in broadcast mode
        if (preset == IFNR_PRESET_BROADCAST) {
            if (!selectedDemod) { return; }
            fmnr.setBins(ifnrTaps[preset]);
            return;
        }

        fmIFPresetId = ifnrPresets.valueId(preset);
        if (!selectedDemod) { return; }
        fmnr.setBins(ifnrTaps[preset]);

        // Save config
        config.acquire();
        config.conf[name][selectedDemod->getName()]["fmifnrPreset"] = ifnrPresets.key(fmIFPresetId);
        config.release(true);
    }

    static void vfoUserChangedBandwidthHandler(double newBw, void* ctx) {
        RadioModule* _this = (RadioModule*)ctx;
        _this->setBandwidth(newBw);
    }

    static void sampleRateChangeHandler(float sampleRate, void* ctx) {
        RadioModule* _this = (RadioModule*)ctx;
        _this->setAudioSampleRate(sampleRate);
    }

    static void ifChainOutputChangeHandler(dsp::stream<dsp::complex_t>* output, void* ctx) {
        RadioModule* _this = (RadioModule*)ctx;
        if (!_this->selectedDemod) { return; }
        _this->selectedDemod->setInput(output);
    }

    static void moduleInterfaceHandler(int code, void* in, void* out, void* ctx) {
        RadioModule* _this = (RadioModule*)ctx;

        // If no demod is selected, reject the command
        if (!_this->selectedDemod) { return; }

        // Execute commands
        if (code == RADIO_IFACE_CMD_GET_MODE && out) {
            int* _out = (int*)out;
            *_out = _this->selectedDemodID;
        }
        else if (code == RADIO_IFACE_CMD_SET_MODE && in && _this->enabled) {
            int* _in = (int*)in;
            _this->selectDemodByID((DemodID)*_in);
        }
        else if (code == RADIO_IFACE_CMD_GET_BANDWIDTH && out) {
            float* _out = (float*)out;
            *_out = _this->bandwidth;
        }
        else if (code == RADIO_IFACE_CMD_SET_BANDWIDTH && in && _this->enabled) {
            float* _in = (float*)in;
            if (_this->bandwidthLocked) { return; }
            _this->setBandwidth(*_in);
        }
        else if (code == RADIO_IFACE_CMD_GET_SQUELCH_ENABLED && out) {
            bool* _out = (bool*)out;
            *_out = _this->squelchEnabled;
        }
        else if (code == RADIO_IFACE_CMD_SET_SQUELCH_ENABLED && in && _this->enabled) {
            bool* _in = (bool*)in;
            _this->setSquelchEnabled(*_in);
        }
        else if (code == RADIO_IFACE_CMD_GET_SQUELCH_LEVEL && out) {
            float* _out = (float*)out;
            *_out = _this->userSquelchLevel;
        }
        else if (code == RADIO_IFACE_CMD_SET_SQUELCH_LEVEL && in && _this->enabled) {
            float* _in = (float*)in;
            // Debug logging removed for production
<<<<<<< HEAD
            _this->setUserSquelchLevel(*_in);
=======
            _this->setSquelchLevel(*_in);
>>>>>>> 5c71ae90
        }
        else {
            return;
        }

        // Success
        return;
    }

    // Handlers
    EventHandler<double> onUserChangedBandwidthHandler;
    EventHandler<float> srChangeHandler;
    EventHandler<dsp::stream<dsp::complex_t>*> ifChainOutputChanged;
    EventHandler<dsp::stream<dsp::stereo_t>*> afChainOutputChanged;

    VFOManager::VFO* vfo = NULL;

    // IF chain
    dsp::chain<dsp::complex_t> ifChain;
    dsp::noise_reduction::NoiseBlanker nb;
    dsp::noise_reduction::FMIF fmnr;
    dsp::noise_reduction::Squelch squelch;

    // Audio chain
    dsp::stream<dsp::stereo_t> dummyAudioStream;
    dsp::chain<dsp::stereo_t> afChain;
    dsp::multirate::RationalResampler<dsp::stereo_t> resamp;
    dsp::filter::Deemphasis<dsp::stereo_t> deemp;

    SinkManager::Stream stream;

    demod::Demodulator* selectedDemod = NULL;

    OptionList<std::string, DeemphasisMode> deempModes;
    OptionList<std::string, IFNRPreset> ifnrPresets;

    double audioSampleRate = 48000.0;
    float minBandwidth;
    float maxBandwidth;
    float bandwidth;
    bool bandwidthLocked;
    int snapInterval;
    int selectedDemodID = 1;
    bool postProcEnabled;

    bool squelchEnabled = false;
    float userSquelchLevel;   // User-set squelch level (persisted)
    float effectiveSquelchLevel; // Runtime squelch level with delta applied

    int deempId = 0;
    bool deempAllowed;

    bool FMIFNRAllowed;
    bool FMIFNREnabled = false;
    int fmIFPresetId;

    bool notchEnabled = false;
    float notchPos = 0;
    float notchWidth = 500;

    bool nbAllowed;
    bool nbEnabled = false;
    float nbLevel = 10.0f;

    const double MIN_NB = 1.0;
    const double MAX_NB = 10.0;
    const double MIN_SQUELCH = -100.0;
    const double MAX_SQUELCH = 0.0;

    bool enabled = true;
};<|MERGE_RESOLUTION|>--- conflicted
+++ resolved
@@ -560,32 +560,29 @@
     
     // Set effective squelch level - runtime value with delta applied
     void setEffectiveSquelchLevel(float level) {
+        // Remove mutex lock for now to prevent potential deadlock
         effectiveSquelchLevel = std::clamp<float>(level, MIN_SQUELCH, MAX_SQUELCH);
         squelch.setLevel(effectiveSquelchLevel);
+        flog::info("Radio: Set effective squelch level to {:.1f} dB", effectiveSquelchLevel);
     }
     
     // Update effective squelch based on current settings
     void updateEffectiveSquelch() {
+        // Remove mutex lock for now to prevent potential deadlock
         // Apply effective level to DSP path without persisting
+        flog::info("Radio: Updating effective squelch from user level {:.1f} dB", userSquelchLevel);
         setEffectiveSquelchLevel(userSquelchLevel);
     }
     
     // Legacy method for backward compatibility
     void setSquelchLevel(float level) {
-<<<<<<< HEAD
-        setUserSquelchLevel(level);
-=======
-        float oldLevel = squelchLevel;
-        squelchLevel = std::clamp<float>(level, MIN_SQUELCH, MAX_SQUELCH);
-        squelch.setLevel(squelchLevel);
+        // Keep user & effective in sync without re-persisting
+        setUserSquelchLevel(level, /*persist=*/false);
         
-        // Debug logging removed for production
-
-        // Save config
-        config.acquire();
-        config.conf[name][selectedDemod->getName()]["squelchLevel"] = squelchLevel;
-        config.release(true);
->>>>>>> 5c71ae90
+        // Persist directly here instead of in setUserSquelchLevel
+        config.acquire();
+        config.conf[name][selectedDemod->getName()]["squelchLevel"] = userSquelchLevel;
+        config.release(true);
     }
 
     void setFMIFNREnabled(bool enabled) {
@@ -669,14 +666,14 @@
             float* _out = (float*)out;
             *_out = _this->userSquelchLevel;
         }
+        else if (code == RADIO_IFACE_CMD_GET_EFFECTIVE_SQUELCH_LEVEL && out) {
+            float* _out = (float*)out;
+            *_out = _this->effectiveSquelchLevel;
+        }
         else if (code == RADIO_IFACE_CMD_SET_SQUELCH_LEVEL && in && _this->enabled) {
             float* _in = (float*)in;
             // Debug logging removed for production
-<<<<<<< HEAD
             _this->setUserSquelchLevel(*_in);
-=======
-            _this->setSquelchLevel(*_in);
->>>>>>> 5c71ae90
         }
         else {
             return;
